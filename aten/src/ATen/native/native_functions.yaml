--- conflicted
+++ resolved
@@ -11030,7 +11030,6 @@
   dispatch:
     CPU, CUDA: linalg_lu_out
 
-<<<<<<< HEAD
 # linalg.lu_solve
 - func: linalg_lu_solve(Tensor LU, Tensor pivots, Tensor B, *, bool left=True, bool adjoint=False) -> Tensor
   python_module: linalg
@@ -11044,8 +11043,6 @@
   dispatch:
     CPU, CUDA: linalg_lu_solve_out
 
-=======
->>>>>>> 7cb7cd58
 # linalg.det
 - func: linalg_det(Tensor self) -> Tensor
   python_module: linalg
