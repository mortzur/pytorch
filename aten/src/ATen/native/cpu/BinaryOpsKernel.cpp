#define TORCH_ASSERT_NO_OPERATORS
#include <ATen/native/BinaryOps.h>

#include <cmath>
#include <iostream>

#include <ATen/Dispatch.h>
#include <ATen/Parallel.h>
#include <ATen/cpu/vec/functional.h>
#include <ATen/cpu/vec/vec.h>
#include <ATen/native/TensorIterator.h>
#include <ATen/native/cpu/Loops.h>
#include <ATen/native/Math.h>
#include <c10/macros/Macros.h>
#include <c10/util/copysign.h>

namespace at {
namespace native {

namespace {

using namespace vec;

// Note: Undefined behavior when performing addition is intentionally
// ignored.
void add_kernel(TensorIteratorBase& iter, const Scalar& alpha_scalar) {
  if (iter.dtype() == ScalarType::Bool) {
      using scalar_t = bool;
      auto alpha = alpha_scalar.to<scalar_t>();
      cpu_kernel(iter,
        [=](scalar_t a, scalar_t b) __ubsan_ignore_undefined__ -> scalar_t { return a + alpha * b; });
  } else {
    AT_DISPATCH_ALL_TYPES_AND_COMPLEX_AND2(kBFloat16, kHalf, iter.dtype(), "add_cpu/sub_cpu", [&]() {
      auto alpha = alpha_scalar.to<scalar_t>();
      auto alpha_vec = Vectorized<scalar_t>(alpha);
      cpu_kernel_vec(iter,
        [=](scalar_t a, scalar_t b) __ubsan_ignore_undefined__ -> scalar_t { return a + alpha * b; },
        [=](Vectorized<scalar_t> a, Vectorized<scalar_t> b) __ubsan_ignore_undefined__ {
          return vec::fmadd(b, alpha_vec, a);
        });
      });
  }
}

void add_clamp_kernel(TensorIterator& iter, const Scalar& alpha_scalar, const Scalar& min_val, const Scalar& max_val) {
  AT_DISPATCH_ALL_TYPES(iter.dtype(), "add_clamp_cpu", [&]() {
    auto alpha = alpha_scalar.to<scalar_t>();
    auto alpha_vec = Vectorized<scalar_t>(alpha);
    auto min_scalar = min_val.to<scalar_t>();
    auto min_vec = Vectorized<scalar_t>(min_scalar);
    auto max_scalar = max_val.to<scalar_t>();
    auto max_vec = Vectorized<scalar_t>(max_scalar);
    cpu_kernel_vec(iter,
      [=](scalar_t a, scalar_t b) __ubsan_ignore_undefined__ -> scalar_t {
        return std::min(max_scalar, std::max(min_scalar, static_cast<scalar_t>(a + alpha * b)));
      },
      [=](Vectorized<scalar_t> a, Vectorized<scalar_t> b) __ubsan_ignore_undefined__ {
        auto add_clamp_res = vec::fmadd(b, alpha_vec, a);
        add_clamp_res = vec::clamp_min(add_clamp_res, min_vec);
        add_clamp_res = vec::clamp_max(add_clamp_res, max_vec);
        return add_clamp_res;
      });
    });
}

void atan2_kernel(TensorIteratorBase& iter) {
  AT_DISPATCH_FLOATING_TYPES(iter.dtype(), "atan2_cpu", [&]() {
    cpu_kernel_vec(iter, [=](scalar_t a, scalar_t b) -> scalar_t {
    return std::atan2(a, b);
  },
    [=](Vectorized<scalar_t> a, Vectorized<scalar_t> b) {
      return a.atan2(b);
    });
  });
}

// Note: Undefined behavior when performing subtraction is intentionally
// ignored.
void sub_kernel(TensorIteratorBase& iter, const Scalar& alpha_scalar) __ubsan_ignore_undefined__ {
  add_kernel(iter, -alpha_scalar);
}

void mul_kernel(TensorIteratorBase& iter) {
  if (iter.dtype() == ScalarType::Bool) {
    cpu_kernel(iter, [=](bool a, bool b) -> bool { return a && b; });
  } else {
    AT_DISPATCH_ALL_TYPES_AND_COMPLEX_AND2(kBFloat16, kHalf, iter.dtype(), "mul_cpu", [&]() {
      cpu_kernel_vec(iter,
        [=](scalar_t a, scalar_t b) -> scalar_t { return a * b; },
        [=](Vectorized<scalar_t> a, Vectorized<scalar_t> b) {
          return a * b;
        });
    });
  }
}

void div_true_kernel(TensorIteratorBase& iter) {
  AT_DISPATCH_FLOATING_AND_COMPLEX_TYPES_AND2(kBFloat16, kHalf, iter.common_dtype(), "div_cpu", [&]() {
    cpu_kernel_vec(iter,
      [](scalar_t a, scalar_t b) __ubsan_ignore_float_divide_by_zero__ -> scalar_t {
        return a / b;
      },
      [](Vectorized<scalar_t> a, Vectorized<scalar_t> b) {
        return a / b;
      });
  });
}

void div_trunc_kernel(TensorIteratorBase& iter) {
  const auto dtype = iter.common_dtype();
  if (isIntegralType(dtype, /*includeBool*/ false)) {
    // There's no SIMD integer division, so don't try to vectorize it.
    // TODO: if the divisor is a scalar, rewrite as multiplication by a constant.
    AT_DISPATCH_INTEGRAL_TYPES(dtype, "div_trunc_cpu", [&]() {
      cpu_kernel(iter, [](scalar_t a, scalar_t b) -> scalar_t {
        TORCH_CHECK(b != 0, "ZeroDivisionError");
        return a / b;
      });
    });
  } else {
    AT_DISPATCH_FLOATING_TYPES_AND2(kBFloat16, kHalf, dtype, "div_trunc_cpu", [&]() {
      cpu_kernel_vec(iter,
        [](scalar_t a, scalar_t b) __ubsan_ignore_float_divide_by_zero__ -> scalar_t {
          return std::trunc(a / b);
        },
        [](Vectorized<scalar_t> a, Vectorized<scalar_t> b) {
          return (a / b).trunc();
        });
    });
  }
}

// NOTE: [Floor Division in Python]
// Python's __floordiv__ operator is more complicated than just floor(a / b).
// It aims to maintain the property: a == (a // b) * b + remainder(a, b)
// which can otherwise fail due to rounding errors in the remainder.
// So, instead it is calculated as: a // b = (a - remainder(a, b)) / b
// With some additional fix-ups added to the result.
//
// For reference, see CPython's implementation:
// https://github.com/python/cpython/blob/ace008c531dd685a30c1dd68f9b5ba35f20171cf/Objects/floatobject.c#L636

void div_floor_kernel(TensorIteratorBase& iter) {
  const auto dtype = iter.common_dtype();
  if (dtype == kByte) {
    // In the special case of unsigned integer division, floor division is
    // equivalent to truncation division (since the signs of the divisor and
    // dividend are always the same)
    return div_trunc_kernel(iter);
  } else if (isIntegralType(dtype, /*includeBool*/ false)) {
    // There's no SIMD integer division, so don't try to vectorize it.
    AT_DISPATCH_INTEGRAL_TYPES(dtype, "div_floor_cpu", [&]() {
      cpu_kernel(iter, [](scalar_t a, scalar_t b) -> scalar_t {
        TORCH_CHECK(b != 0, "ZeroDivisionError");
        if ((a < 0) != (b < 0)) {
          // Subtracts one from the results of truncation division if the
          // divisor and dividend have different sign(bit)s and the remainder of
          // the division is nonzero
          const auto quot = a / b;
          const auto rem = a % b;
          return rem ? quot - 1 : quot;
        }

        return a / b;
      });
    });
  } else {
    // See NOTE: [Floor Division in Python]
    AT_DISPATCH_FLOATING_TYPES_AND2(kBFloat16, kHalf, dtype, "div_floor_cpu", [&]() {
      using vec_t = Vectorized<scalar_t>;
      cpu_kernel_vec(iter,
          [](scalar_t a, scalar_t b) __ubsan_ignore_float_divide_by_zero__ -> scalar_t {
            if (C10_UNLIKELY(b == 0)) {
              // Divide by zero: return standard IEEE result
              return a / b;
            }

            auto mod = std::fmod(a, b);
            auto div = (a - mod) / b;
            if ((mod != 0) && (b < 0) != (mod < 0)) {
              div -= scalar_t(1);
            }

            scalar_t floordiv;
            if (div != 0) {
              floordiv = std::floor(div);
              if (div - floordiv > scalar_t(0.5)) {
                floordiv += scalar_t(1.0);
              }
            } else {
              floordiv = c10::copysign(scalar_t(0), a / b);
            }
            return floordiv;
          },
          [](vec_t a, vec_t b) -> vec_t {
            auto mod = a.fmod(b);
            auto div = (a - mod) / b;
            const auto zero = vec_t(0);
            auto mask = (mod != zero) & ((b < zero) ^ (mod < zero));
            const auto one = vec_t(1);
            div = vec_t::blendv(div, div - one, mask);
            auto floordiv = div.floor();
            mask = (div - floordiv) > vec_t(0.5);
            floordiv = vec_t::blendv(floordiv, floordiv + one, mask);
            const auto basic_div = a / b;
            floordiv = vec_t::blendv(floordiv, zero.copysign(basic_div), div == zero);
            floordiv = vec_t::blendv(floordiv, basic_div, b == zero);
            return floordiv;
          });
    });
  }
}

void remainder_kernel(TensorIteratorBase& iter) {
  if (isIntegralType(iter.common_dtype(), /*includeBool*/ false)) {
    AT_DISPATCH_INTEGRAL_TYPES(iter.common_dtype(), "remainder_cpu", [&]() {
      cpu_kernel(iter, [](scalar_t a, scalar_t b) -> scalar_t {
        TORCH_CHECK(b != 0, "ZeroDivisionError");
        scalar_t r = a % b;
        if ((r != 0) && ((r < 0) != (b < 0))) {
          r += b;
        }
        return r;
      });
    });
  } else if (iter.common_dtype() == kBFloat16) {
    cpu_kernel_vec(iter,
      [=](BFloat16 a, BFloat16 b) __ubsan_ignore_float_divide_by_zero__ -> BFloat16 {
        float a0 = static_cast<float>(a);
        float b0 = static_cast<float>(b);
        float mod0 = std::fmod(a0, b0);
        if ((mod0 != 0) && ((b0 < 0) != (mod0 < 0))) {
          mod0 += b0;
        }
        return mod0;
      },
      [=](Vectorized<BFloat16> a, Vectorized<BFloat16> b) {
        Vectorized<float> a0, a1, b0, b1;
        std::tie(a0, a1) = convert_bfloat16_float(a);
        std::tie(b0, b1) = convert_bfloat16_float(b);
        auto mod0 = a0.fmod(b0);
        auto mod1 = a1.fmod(b1);
        const auto zero = Vectorized<float>(0);
        auto mask0 = (mod0 != zero) & ((b0 < zero) ^ (mod0 < zero));
        auto mask1 = (mod1 != zero) & ((b1 < zero) ^ (mod1 < zero));
        a0 = Vectorized<float>::blendv(mod0, mod0 + b0, mask0);
        a1 = Vectorized<float>::blendv(mod1, mod1 + b1, mask1);
        return convert_float_bfloat16(a0, a1);
      });
  } else {
    AT_DISPATCH_FLOATING_TYPES_AND_HALF(iter.common_dtype(), "remainder_cpu", [&]() {
      cpu_kernel_vec(iter,
        [=](scalar_t a, scalar_t b) __ubsan_ignore_float_divide_by_zero__ -> scalar_t {
          scalar_t mod = std::fmod(a, b);
          if ((mod != 0) && ((b < 0) != (mod < 0))) mod += b;
          return mod;
        },
        [=](Vectorized<scalar_t> a, Vectorized<scalar_t> b) {
          auto mod = a.fmod(b);
          const auto zero = Vectorized<scalar_t>(0);
          auto mask = (mod != zero) & ((b < zero) ^ (mod < zero));
          return Vectorized<scalar_t>::blendv(mod, mod + b, mask);
        });
    });
  }
}

void bitwise_and_kernel(TensorIteratorBase& iter) {
  if (iter.dtype() == ScalarType::Bool) {
    cpu_kernel(
        iter,
        [](bool a, bool b) {
          return a && b;
        });
  } else {
    AT_DISPATCH_INTEGRAL_TYPES(iter.dtype(), "bitwise_and_cpu", [&]() {
      cpu_kernel_vec(
          iter,
          [](scalar_t a, scalar_t b) -> scalar_t {
            return a & b;
          },
          [](Vectorized<scalar_t> a, Vectorized<scalar_t> b) {
            return a & b;
          });
    });
  }
}

void bitwise_or_kernel(TensorIteratorBase& iter) {
  if (iter.dtype() == ScalarType::Bool) {
    cpu_kernel(
        iter,
        [](bool a, bool b) {
          return a || b;
        });
  } else {
    AT_DISPATCH_INTEGRAL_TYPES(iter.dtype(), "bitwise_or_cpu", [&]() {
      cpu_kernel_vec(
          iter,
          [](scalar_t a, scalar_t b) -> scalar_t {
            return a | b;
          },
          [](Vectorized<scalar_t> a, Vectorized<scalar_t> b) {
            return a | b;
          });
    });
  }
}

void bitwise_xor_kernel(TensorIteratorBase& iter) {
  if (iter.dtype() == ScalarType::Bool) {
    // Boolean type does not work with ^ (bitwise XOR) in C++. bitwise_xor wraps this operation for both Boolean and
    // integral types.
    cpu_kernel(
          iter,
          [](bool a, bool b) {
            return a != b;
          });
  } else {
    AT_DISPATCH_INTEGRAL_TYPES(iter.dtype(), "bitwise_xor_cpu", [&]() {
      cpu_kernel_vec(
          iter,
          [](scalar_t a, scalar_t b) -> scalar_t {
            return a ^ b;
          },
          [](Vectorized<scalar_t> a, Vectorized<scalar_t> b) {
            return a ^ b;
          });
    });
  }
}

void lshift_kernel(TensorIteratorBase& iter) {
  if (iter.dtype() == ScalarType::Float || iter.dtype() == ScalarType::Double) {
    AT_DISPATCH_FLOATING_TYPES(iter.dtype(), "lshift_cpu", [&]() {
      auto base_vec = Vectorized<scalar_t>((scalar_t)(2));
      cpu_kernel_vec(
        iter,
        [=](scalar_t a, scalar_t b) -> scalar_t {
          return a * std::pow((scalar_t)(2), b);
        },
        [=](Vectorized<scalar_t> a, Vectorized<scalar_t> b) {
          return a * base_vec.pow(b);
      });
    });
  } else {
    AT_DISPATCH_INTEGRAL_TYPES(iter.dtype(), "lshift_cpu", [&]() {
      cpu_kernel(iter,
        [](scalar_t a, scalar_t b) -> scalar_t {
          return static_cast<std::make_unsigned_t<scalar_t>>(a) << b;
      });
    });
  }
}

void logical_and_kernel(TensorIterator& iter) {
  // See Note [special-case bool outputs]
  if (iter.dtype() == ScalarType::Bool) {
    AT_DISPATCH_ALL_TYPES_AND_COMPLEX_AND3(kBool, kBFloat16, kHalf, iter.common_dtype(), "logical_and_cpu", [&]() {
      cpu_kernel(iter,
        [](scalar_t a, scalar_t b) -> bool {
          return a && b;
        });
    });
  } else {
    AT_DISPATCH_ALL_TYPES_AND_COMPLEX_AND2(kBFloat16, kHalf, iter.common_dtype(), "logical_and_cpu", [&]() {
      cpu_kernel(iter,
        [](scalar_t a, scalar_t b) -> scalar_t {
          return static_cast<scalar_t>(a && b);
        });
    });
  }
}

void logical_or_kernel(TensorIterator& iter) {
  // See Note [special-case bool outputs]
  if (iter.dtype() == ScalarType::Bool) {
    AT_DISPATCH_ALL_TYPES_AND_COMPLEX_AND3(kBool, kBFloat16, kHalf, iter.common_dtype(), "logical_or_cpu", [&]() {
      cpu_kernel(iter,
        [](scalar_t a, scalar_t b) -> bool {
          return a || b;
        });
    });
  } else {
    AT_DISPATCH_ALL_TYPES_AND_COMPLEX_AND3(kBool, kBFloat16, kHalf, iter.common_dtype(), "logical_or_cpu", [&]() {
      cpu_kernel(iter,
        [](scalar_t a, scalar_t b) -> scalar_t {
          return static_cast<scalar_t>(a || b);
        });
    });
  }
}

void logical_xor_kernel(TensorIterator& iter) {
  // See Note [special-case bool outputs]
  if (iter.dtype() == ScalarType::Bool) {
    AT_DISPATCH_ALL_TYPES_AND_COMPLEX_AND3(kBool, kBFloat16, kHalf, iter.common_dtype(), "logical_xor_cpu", [&]() {
      cpu_kernel(iter,
        [](scalar_t a, scalar_t b) -> bool {
          return bool(a) != bool(b);
        });
    });
  } else {
    AT_DISPATCH_ALL_TYPES_AND_COMPLEX_AND2(kBFloat16, kHalf, iter.common_dtype(), "logical_xor_cpu", [&]() {
      cpu_kernel(iter,
        [](scalar_t a, scalar_t b) -> scalar_t {
          return static_cast<scalar_t>(bool(a) != bool(b));
        });
    });
  }
}

void rshift_kernel(TensorIteratorBase& iter) {
  if (iter.dtype() == ScalarType::Float || iter.dtype() == ScalarType::Double) {
    AT_DISPATCH_FLOATING_TYPES(iter.dtype(), "rshift_cpu", [&]() {
      auto base_vec = Vectorized<scalar_t>((scalar_t)(2));
      cpu_kernel_vec(
        iter,
        [=](scalar_t a, scalar_t b) -> scalar_t {
          return a / std::pow((scalar_t)(2), b);
        },
        [=](Vectorized<scalar_t> a, Vectorized<scalar_t> b) {
          return a / base_vec.pow(b);
      });
    });
  } else {
    AT_DISPATCH_INTEGRAL_TYPES(iter.dtype(), "rshift_cpu", [&]() {
      cpu_kernel(iter,
        [](scalar_t a, scalar_t b) -> scalar_t {
          return a >> b;
        });
    });
  }
}

void lt_kernel(TensorIteratorBase& iter) {
  // See Note [special-case bool outputs]
  if (iter.dtype() == ScalarType::Bool) {
    AT_DISPATCH_ALL_TYPES_AND3(kBool, kBFloat16, kHalf, iter.common_dtype(), "lt_cpu", [&]() {
      cpu_kernel(iter,
        [](scalar_t a, scalar_t b) -> bool {
          return a < b;
        });
    });
  } else {
    AT_DISPATCH_ALL_TYPES_AND2(kBFloat16, kHalf, iter.common_dtype(), "lt_cpu", [&]() {
      cpu_kernel_vec(
        iter,
        [](scalar_t a, scalar_t b) -> scalar_t {
          return a < b;
        },
        [](Vectorized<scalar_t> a, Vectorized<scalar_t> b) -> Vectorized<scalar_t> {
          return a.lt(b);
        });
    });
  }
}

void le_kernel(TensorIteratorBase& iter) {
  // See Note [special-case bool outputs]
  if (iter.dtype() == ScalarType::Bool) {
    AT_DISPATCH_ALL_TYPES_AND3(kBool, kBFloat16, kHalf, iter.common_dtype(), "le_cpu", [&]() {
      cpu_kernel(iter,
        [](scalar_t a, scalar_t b) -> bool {
          return a <= b;
        });
    });
  } else {
    AT_DISPATCH_ALL_TYPES_AND2(kBFloat16, kHalf, iter.common_dtype(), "le_cpu", [&]() {
      cpu_kernel_vec(
        iter,
        [](scalar_t a, scalar_t b) -> scalar_t {
          return a <= b;
        },
        [](Vectorized<scalar_t> a, Vectorized<scalar_t> b) -> Vectorized<scalar_t> {
          return a.le(b);
        });
    });
  }
}

void gt_kernel(TensorIteratorBase& iter) {
  // See Note [special-case bool outputs]
  if (iter.dtype() == ScalarType::Bool) {
    AT_DISPATCH_ALL_TYPES_AND3(kBool, kBFloat16, kHalf, iter.common_dtype(), "gt_cpu", [&]() {
      cpu_kernel(iter,
        [](scalar_t a, scalar_t b) -> bool {
          return a > b;
        });
    });
  } else {
    AT_DISPATCH_ALL_TYPES_AND2(kBFloat16, kHalf, iter.common_dtype(), "gt_cpu", [&]() {
      cpu_kernel_vec(
        iter,
        [](scalar_t a, scalar_t b) -> scalar_t {
          return a > b;
        },
        [](Vectorized<scalar_t> a, Vectorized<scalar_t> b) -> Vectorized<scalar_t> {
          return a.gt(b);
        });
    });
  }
}

void ge_kernel(TensorIteratorBase& iter) {
  // See Note [special-case bool outputs]
  if (iter.dtype() == ScalarType::Bool) {
    AT_DISPATCH_ALL_TYPES_AND3(kBool, kBFloat16, kHalf, iter.common_dtype(), "ge_cpu", [&]() {
      cpu_kernel(iter,
        [](scalar_t a, scalar_t b) -> bool {
          return a >= b;
        });
    });
  } else {
    AT_DISPATCH_ALL_TYPES_AND2(kBFloat16, kHalf, iter.common_dtype(), "ge_cpu", [&]() {
      cpu_kernel_vec(
        iter,
        [](scalar_t a, scalar_t b) -> scalar_t {
          return a >= b;
        },
        [](Vectorized<scalar_t> a, Vectorized<scalar_t> b) -> Vectorized<scalar_t> {
          return a.ge(b);
        });
    });
  }
}

void eq_kernel(TensorIteratorBase& iter) {
  // See Note [special-case bool outputs]
  if (iter.dtype() == ScalarType::Bool) {
    AT_DISPATCH_ALL_TYPES_AND_COMPLEX_AND3(kBool, kBFloat16, kHalf, iter.common_dtype(), "eq_cpu", [&]() {
      cpu_kernel(iter,
        [](scalar_t a, scalar_t b) -> bool {
          return a == b;
        });
    });
  } else {
    AT_DISPATCH_ALL_TYPES_AND_COMPLEX_AND2(kBFloat16, kHalf, iter.common_dtype(), "eq_cpu", [&]() {
      cpu_kernel_vec(
        iter,
        [](scalar_t a, scalar_t b) -> scalar_t {
          return a == b;
        },
        [](Vectorized<scalar_t> a, Vectorized<scalar_t> b) -> Vectorized<scalar_t> {
          return a.eq(b);
        });
    });
  }
}

void ne_kernel(TensorIteratorBase& iter) {
  // See Note [special-case bool outputs]
  if (iter.dtype() == ScalarType::Bool) {
    AT_DISPATCH_ALL_TYPES_AND_COMPLEX_AND3(kBool, kBFloat16, kHalf, iter.common_dtype(), "ne_cpu", [&]() {
      cpu_kernel(iter,
        [](scalar_t a, scalar_t b) -> bool {
          return a != b;
        });
    });
  } else {
    AT_DISPATCH_ALL_TYPES_AND_COMPLEX_AND2(kBFloat16, kHalf, iter.common_dtype(), "ne_cpu", [&]() {
      cpu_kernel_vec(
        iter,
        [](scalar_t a, scalar_t b) -> scalar_t {
          return a != b;
        },
        [](Vectorized<scalar_t> a, Vectorized<scalar_t> b) -> Vectorized<scalar_t> {
          return a.ne(b);
        });
    });
  }
}

void maximum_kernel(TensorIteratorBase& iter) {
  if (iter.dtype() == ScalarType::Bool) {
    cpu_kernel(iter,
      [](bool a, bool b) -> bool {
        return a || b;
      });
  } else if (isIntegralType(iter.dtype(), /*includeBool=*/ false)) {
    AT_DISPATCH_INTEGRAL_TYPES(iter.dtype(), "maximum_cpu", [&]() {
      cpu_kernel_vec(iter,
        [](scalar_t a, scalar_t b) -> scalar_t { return std::max(a, b); },
        [](Vectorized<scalar_t> a, Vectorized<scalar_t> b) { return at::vec::maximum(a, b); });
    });
  } else {
    AT_DISPATCH_FLOATING_TYPES_AND2(at::ScalarType::Half, at::ScalarType::BFloat16, iter.dtype(), "maximum_cpu", [&]() {
      cpu_kernel_vec(iter,
        [](scalar_t a, scalar_t b) -> scalar_t {
          if (a != a || b != b) {
            return std::numeric_limits<scalar_t>::quiet_NaN();
          } else {
            return std::max(a, b);
          }
        },
        [](Vectorized<scalar_t> a, Vectorized<scalar_t> b) { return at::vec::maximum(a, b); });
    });
  }
}

void minimum_kernel(TensorIteratorBase& iter) {
  if (iter.dtype() == ScalarType::Bool) {
    cpu_kernel(iter,
      [](bool a, bool b) -> bool {
        return a && b;
      });
  } else if (isIntegralType(iter.dtype(), /*includeBool=*/ false)) {
    AT_DISPATCH_INTEGRAL_TYPES(iter.dtype(), "minimum_cpu", [&]() {
      cpu_kernel_vec(iter,
        [](scalar_t a, scalar_t b) -> scalar_t { return std::min(a, b); },
        [](Vectorized<scalar_t> a, Vectorized<scalar_t> b) { return at::vec::minimum(a, b); });
    });
  } else {
    AT_DISPATCH_FLOATING_TYPES_AND2(at::ScalarType::Half, at::ScalarType::BFloat16, iter.dtype(), "minimum_cpu", [&]() {
      cpu_kernel_vec(iter,
        [](scalar_t a, scalar_t b) -> scalar_t {
          if (a != a || b != b) {
            return std::numeric_limits<scalar_t>::quiet_NaN();
          } else {
            return std::min(a, b);
          }
        },
        [](Vectorized<scalar_t> a, Vectorized<scalar_t> b) { return at::vec::minimum(a, b); });
    });
  }
}

void fmax_kernel(TensorIteratorBase& iter) {
  if (isFloatingType(iter.common_dtype())) {
    AT_DISPATCH_FLOATING_TYPES_AND2(at::ScalarType::Half, at::ScalarType::BFloat16, iter.common_dtype(), "fmax_cpu", [&]() {
      cpu_kernel(iter,
        [](scalar_t a, scalar_t b) -> scalar_t {
          return std::fmax(a, b);
        });
    });
  } else {
    maximum_kernel(iter);
  }
}

void fmin_kernel(TensorIteratorBase& iter) {
  if (isFloatingType(iter.common_dtype())) {
    AT_DISPATCH_FLOATING_TYPES_AND2(at::ScalarType::Half, at::ScalarType::BFloat16, iter.common_dtype(), "fmin_cpu", [&]() {
      cpu_kernel(iter,
        [](scalar_t a, scalar_t b) -> scalar_t {
          return std::fmin(a, b);
        });
    });
  } else {
    minimum_kernel(iter);
  }
}

<<<<<<< HEAD
void l1_kernel(TensorIterator& iter) {
  AT_DISPATCH_FLOATING_AND_COMPLEX_TYPES_AND2(kBFloat16, kHalf, iter.dtype(), "l1_cpu", [&]() {
    using Vec = Vectorized<scalar_t>;
    cpu_kernel_vec(
        iter,
        [](scalar_t a, scalar_t b) -> scalar_t { return std::abs(a - b); },
        [](Vec a, Vec b) -> Vec { return (a - b).abs(); });
    });
}

void smooth_l1_kernel(TensorIterator& iter, double beta) {
=======
void smooth_l1_kernel(TensorIteratorBase& iter, double beta) {
>>>>>>> 49a9afcd
  AT_DISPATCH_FLOATING_TYPES_AND2(
        kBFloat16, kHalf, iter.dtype(), "smooth_l1_cpu", [&]() {
        using Vec = Vectorized<scalar_t>;
        const scalar_t beta_val(beta);
        const Vec beta_val_vec(beta_val);
        const Vec point_five_vec(static_cast<scalar_t>(0.5));
        cpu_kernel_vec(
            iter,
            [&beta_val](scalar_t a, scalar_t b) -> scalar_t {
              auto z = std::abs(a - b);
              return z < beta_val
                  ? static_cast<scalar_t>(0.5) * z * z / beta_val
                  : z - static_cast<scalar_t>(0.5) * beta_val;
            },
            [&beta_val_vec, &point_five_vec](Vec a, Vec b) {
              auto z = (a - b).abs();
              return Vec::blendv(
                  point_five_vec * z * z / beta_val_vec, z - point_five_vec * beta_val_vec, z >= beta_val_vec);
            });
      });
}

void huber_kernel(TensorIterator& iter, double delta) {
  AT_DISPATCH_FLOATING_TYPES_AND2(kBFloat16, kHalf, iter.dtype(), "huber_cpu", [&]() {
    using Vec = Vectorized<scalar_t>;
    const scalar_t delta_val(delta);
    const Vec delta_val_vec(delta_val);
    const Vec point_five_vec(static_cast<scalar_t>(0.5));
    cpu_kernel_vec(
      iter,
      [&delta_val](scalar_t a, scalar_t b) -> scalar_t {
        auto z = std::abs(a - b);
        return z < delta_val ? static_cast<scalar_t>(0.5) * z * z :
        delta_val * (z - static_cast<scalar_t>(0.5) * delta_val);
      },
      [&delta_val_vec, &point_five_vec](Vec a, Vec b) {
        auto z = (a - b).abs();
        return Vec::blendv(point_five_vec * z * z,
          delta_val_vec * (z - point_five_vec * delta_val_vec),
          z >= delta_val_vec);
    });
  });
}

void sigmoid_backward_kernel(TensorIteratorBase& iter) {
  if (isComplexType(iter.dtype())) {
    AT_DISPATCH_COMPLEX_TYPES(iter.dtype(), "sigmoid_backward_cpu", [&]() {
      auto one_vec = Vectorized<scalar_t>(scalar_t{1});
      cpu_kernel_vec(
        iter,
        [=](scalar_t a, scalar_t b) -> scalar_t {
          return a * std::conj((scalar_t(1) - b) * b);
        },
        [=](Vectorized<scalar_t> a, Vectorized<scalar_t> b) {
          return a * ((one_vec - b) * b).conj();
        });
    });
  } else if (iter.dtype() == kBFloat16) {
    auto one_vec = Vectorized<float>((float)(1));
    cpu_kernel_vec(
      iter,
      [=](BFloat16 a, BFloat16 b) -> BFloat16 {
         float a0 = static_cast<float>(a);
         float b0 = static_cast<float>(b);
         return a0 * (float(1) - b0) * b0;
      },
      [=](Vectorized<BFloat16> a, Vectorized<BFloat16> b) {
         Vectorized<float> a0, a1, b0, b1;
         std::tie(a0, a1) = convert_bfloat16_float(a);
         std::tie(b0, b1) = convert_bfloat16_float(b);
         a0 = a0 * (one_vec - b0) * b0;
         a1 = a1 * (one_vec - b1) * b1;
         return convert_float_bfloat16(a0, a1);
      });
  } else {
    AT_DISPATCH_FLOATING_TYPES_AND(kHalf, iter.dtype(), "sigmoid_backward_cpu", [&]() {
      auto one_vec = Vectorized<scalar_t>((scalar_t)(1));
      cpu_kernel_vec(
        iter,
        [=](scalar_t a, scalar_t b) -> scalar_t {
          return a * (scalar_t(1) - b) * b;
        },
        [=](Vectorized<scalar_t> a, Vectorized<scalar_t> b) {
          return a * (one_vec - b) * b;
        });
    });
  }
}

void logit_backward_kernel(TensorIteratorBase& iter, const Scalar& eps_scalar) {
  AT_DISPATCH_FLOATING_TYPES_AND(
      kBFloat16, iter.dtype(), "logit_backward_cpu", [&]() {
        const scalar_t eps = eps_scalar.to<scalar_t>();
        const Vectorized<scalar_t> kZeroVec(scalar_t(0));
        const Vectorized<scalar_t> kOneVec(scalar_t(1));
        if (eps < scalar_t(0)) {
          const Vectorized<scalar_t> kNanVec(
              std::numeric_limits<scalar_t>::quiet_NaN());
          cpu_kernel_vec(
              iter,
              [](scalar_t dy, scalar_t x) {
                return (x < scalar_t(0) || x > scalar_t(1))
                    ? std::numeric_limits<scalar_t>::quiet_NaN()
                    : ((x == scalar_t(0) || x == scalar_t(1))
                           ? (dy * std::numeric_limits<scalar_t>::infinity())
                           : (dy / (x * (scalar_t(1) - x))));
              },
              [kZeroVec, kOneVec, kNanVec](
                  Vectorized<scalar_t> dy_vec, Vectorized<scalar_t> x_vec) {
                return Vectorized<scalar_t>::blendv(
                    kNanVec,
                    dy_vec / (x_vec * (kOneVec - x_vec)),
                    (x_vec >= kZeroVec) & (x_vec <= kOneVec));
              });
        } else {
          const scalar_t lo = eps;
          const scalar_t hi = scalar_t(1) - eps;
          const Vectorized<scalar_t> lo_vec(lo);
          const Vectorized<scalar_t> hi_vec(hi);
          cpu_kernel_vec(
              iter,
              [lo, hi](scalar_t dy, scalar_t x) {
                return (x < lo || x > hi)
                    ? scalar_t(0)
                    : ((x == scalar_t(0) || x == scalar_t(1))
                           ? dy * std::numeric_limits<scalar_t>::infinity()
                           : dy / (x * (scalar_t(1) - x)));
              },
              [kZeroVec, kOneVec, lo_vec, hi_vec](
                  Vectorized<scalar_t> dy_vec, Vectorized<scalar_t> x_vec) {
                return Vectorized<scalar_t>::blendv(
                    kZeroVec,
                    dy_vec / (x_vec * (kOneVec - x_vec)),
                    (x_vec >= lo_vec) & (x_vec <= hi_vec));
              });
        }
      });
}

void tanh_backward_kernel(TensorIteratorBase& iter) {
  if (isComplexType(iter.dtype())) {
    AT_DISPATCH_COMPLEX_TYPES(iter.dtype(), "tanh_backward_cpu", [&]() {
      auto one_vec = Vectorized<scalar_t>(scalar_t{1});
      cpu_kernel_vec(
        iter,
        [=](scalar_t a, scalar_t b) -> scalar_t {
          return a * std::conj(scalar_t{1} - b * b);
        },
        [=](Vectorized<scalar_t> a, Vectorized<scalar_t> b) {
          return a * (one_vec - b * b).conj();
        });
    });
  } else if (iter.dtype() == kBFloat16) {
    auto one_vec = Vectorized<float>(float{1});
    cpu_kernel_vec(
      iter,
      [=](BFloat16 a, BFloat16 b) -> BFloat16 {
        float a0 = float(a);
        float b0 = float(b);
        return a0 * (float{1} - b0 * b0);
      },
      [=](Vectorized<BFloat16> a, Vectorized<BFloat16> b) {
        Vectorized<float> a0, a1, b0, b1;
        std::tie(a0, a1) = convert_bfloat16_float(a);
        std::tie(b0, b1) = convert_bfloat16_float(b);
        a0 = a0 * (one_vec - b0 * b0);
        a1 = a1 * (one_vec - b1 * b1);
        return convert_float_bfloat16(a0, a1);
      });
  } else {
    AT_DISPATCH_FLOATING_TYPES(iter.dtype(), "tanh_backward_cpu", [&]() {
      auto one_vec = Vectorized<scalar_t>(scalar_t{1});
      cpu_kernel_vec(
        iter,
        [=](scalar_t a, scalar_t b) -> scalar_t {
          return a * (scalar_t{1} - b * b);
        },
        [=](Vectorized<scalar_t> a, Vectorized<scalar_t> b) {
          return a * (one_vec - b * b);
        });
    });
  }
}

void mse_kernel(TensorIterator& iter) {
  if (iter.dtype() == ScalarType::Half) {
    TORCH_WARN_ONCE("Applying the CPU mse kernel on half-type tensors. "
                    "This may be slower than using float or double-type tensors.");
  }

  AT_DISPATCH_FLOATING_TYPES_AND_HALF(iter.dtype(), "mse_cpu", [&]() {
    cpu_kernel_vec(iter,
      [=](scalar_t a, scalar_t b) -> scalar_t {
        auto diff = a - b;
        return diff * diff;
      },
      [=](Vectorized<scalar_t> a, Vectorized<scalar_t> b) {
      auto diff =  a - b;
      return diff * diff;
      });
  });
}

void fmod_kernel(TensorIteratorBase& iter) {
  if (isIntegralType(iter.common_dtype(), /*includeBool=*/ false)) {
    AT_DISPATCH_INTEGRAL_TYPES(iter.common_dtype(), "fmod_cpu", [&]() {
      cpu_kernel(iter, [=](scalar_t x, scalar_t d) -> scalar_t {
        TORCH_CHECK(d != 0, "ZeroDivisionError");
        return x % d;
      });
    });
  } else {
    AT_DISPATCH_FLOATING_TYPES_AND(kHalf, iter.common_dtype(), "fmod_cpu", [&]() {
      cpu_kernel_vec(
        iter,
        [](scalar_t x, scalar_t d) -> scalar_t {
          return std::fmod(x, d);
        },
        [](Vectorized<scalar_t> x, Vectorized<scalar_t> d) {
          return x.fmod(d);
        });
    });
  }
}

void logaddexp_kernel(TensorIteratorBase& iter) {
  if (iter.dtype() == kBFloat16) {
    cpu_kernel_vec(
        iter,
        [=](BFloat16 a, BFloat16 b) -> BFloat16 {
          float a0 = static_cast<float>(a);
          float b0 = static_cast<float>(b);
          if (std::isinf(a0) && a0 == b0) {
            return a0;
          } else {
            float m0 = std::max(a0, b0);
            return m0 + std::log(static_cast<float>(1.0) + std::exp(-std::abs(a0 - b0)));
          }
        },
        [=](Vectorized<BFloat16> a, Vectorized<BFloat16> b) {
          Vectorized<float> a0, a1, b0, b1;
          std::tie(a0, a1) = convert_bfloat16_float(a);
          std::tie(b0, b1) = convert_bfloat16_float(b);
          Vectorized<float> inf(std::numeric_limits<float>::infinity());
          Vectorized<float> one(1.0);
          Vectorized<float> m0 = maximum(a0, b0);
          Vectorized<float> m1 = maximum(a1, b1);
          a0 = Vectorized<float>::blendv(
              m0 + (one + (a0 - b0).abs().neg().exp()).log(),
              a0,
              (a0 == b0) & (a0.abs() == inf));
          a1 = Vectorized<float>::blendv(
              m1 + (one + (a1 - b1).abs().neg().exp()).log(),
              a1,
              (a1 == b1) & (a1.abs() == inf));
          return convert_float_bfloat16(a0, a1);
        });
  } else {
    AT_DISPATCH_FLOATING_TYPES(iter.dtype(), "logaddexp_cpu", [&]() {
      cpu_kernel_vec(
          iter,
          [=](scalar_t a, scalar_t b) -> scalar_t {
            if (std::isinf(a) && a == b) {
              return a;
            } else {
              scalar_t m = std::max(a, b);
              return m + std::log(static_cast<scalar_t>(1.0) + std::exp(-std::abs(a - b)));
            }
          },
          [=](Vectorized<scalar_t> a, Vectorized<scalar_t> b) {
            Vectorized<scalar_t> inf(std::numeric_limits<scalar_t>::infinity());
            Vectorized<scalar_t> one(1.0);
            Vectorized<scalar_t> m = maximum(a, b);
            return Vectorized<scalar_t>::blendv(
                m + (one + (a - b).abs().neg().exp()).log(),
                a,
                (a == b) & (a.abs() == inf));
          });
    });
  }
}

void logaddexp2_kernel(TensorIteratorBase& iter) {
  if (iter.dtype() == kBFloat16) {
    cpu_kernel_vec(
        iter,
        [=](BFloat16 a, BFloat16 b) -> BFloat16 {
          float a0 = static_cast<float>(a);
          float b0 = static_cast<float>(b);
          if (std::isinf(a0) && a0 == b0) {
            return a0;
          } else {
            float m0 = std::max(a0, b0);
            return m0 + std::log2(static_cast<float>(1.0) + std::pow(static_cast<float>(2), -std::abs(a0 - b0)));
          }
        },
        [=](Vectorized<BFloat16> a, Vectorized<BFloat16> b) {
          Vectorized<float> a0, a1, b0, b1;
          std::tie(a0, a1) = convert_bfloat16_float(a);
          std::tie(b0, b1) = convert_bfloat16_float(b);
          Vectorized<float> inf(std::numeric_limits<float>::infinity());
          Vectorized<float> one(1.0);
          Vectorized<float> two(2.0);
          Vectorized<float> m0 = maximum(a0, b0);
          Vectorized<float> m1 = maximum(a1, b1);
          a0 = Vectorized<float>::blendv(
              m0 + (one + two.pow((a0 - b0).abs().neg())).log2(),
              a0,
              (a0 == b0) & (a0.abs() == inf));
          a1 = Vectorized<float>::blendv(
              m1 + (one + two.pow((a1 - b1).abs().neg())).log2(),
              a1,
              (a1 == b1) & (a1.abs() == inf));
          return convert_float_bfloat16(a0, a1);
        });
  } else {
    AT_DISPATCH_FLOATING_TYPES(iter.dtype(), "logaddexp2_cpu", [&]() {
      cpu_kernel_vec(
          iter,
          [=](scalar_t a, scalar_t b) -> scalar_t {
            if (std::isinf(a) && a == b) {
              return a;
            } else {
              scalar_t m = std::max(a, b);
              return m + std::log2(static_cast<scalar_t>(1.0) + std::pow(static_cast<scalar_t>(2), -std::abs(a - b)));
            }
          },
          [=](Vectorized<scalar_t> a, Vectorized<scalar_t> b) {
            Vectorized<scalar_t> inf(std::numeric_limits<scalar_t>::infinity());
            Vectorized<scalar_t> one(1.0);
            Vectorized<scalar_t> two(2.0);
            Vectorized<scalar_t> m = maximum(a, b);
            return Vectorized<scalar_t>::blendv(
                m + (one + two.pow((a - b).abs().neg())).log2(),
                a,
                (a == b) & (a.abs() == inf));
          });
    });
  }
}

void gcd_kernel(TensorIteratorBase& iter) {
  AT_DISPATCH_INTEGRAL_TYPES(iter.common_dtype(), "gcd_cpu", [&]() {
      cpu_kernel(
          iter,
          [](scalar_t a, scalar_t b) -> scalar_t {
            return calc_gcd(a, b);
          });
    });
}

void lcm_kernel(TensorIteratorBase& iter) {
  AT_DISPATCH_INTEGRAL_TYPES(iter.common_dtype(), "lcm_cpu", [&]() {
      cpu_kernel(
          iter,
          [](scalar_t a, scalar_t b) -> scalar_t {
            scalar_t g = calc_gcd(a, b);
            return (g == 0) ? 0 : std::abs(a / g * b);
          });
    });
}

void hypot_kernel(TensorIteratorBase& iter) {
  AT_DISPATCH_FLOATING_TYPES_AND(kBFloat16, iter.dtype(), "hypot_cpu", [&]() {
    cpu_kernel_vec(
        iter,
        [=](scalar_t a, scalar_t b) -> scalar_t {
            return std::hypot(a, b);
        },
        [=](Vectorized<scalar_t> a, Vectorized<scalar_t> b) {
            return a.hypot(b);
        });
  });
}

void igamma_kernel(TensorIteratorBase& iter) {
  AT_DISPATCH_FLOATING_TYPES_AND2(kHalf, kBFloat16, iter.dtype(), "igamma_cpu", [&]() {
    cpu_kernel_vec(
        iter,
        [=](scalar_t a, scalar_t b) -> scalar_t {
            return calc_igamma(a, b);
        },
        [=](Vectorized<scalar_t> a, Vectorized<scalar_t> b) {
            return a.igamma(b);
        });
  });
}

void igammac_kernel(TensorIteratorBase& iter) {
  AT_DISPATCH_FLOATING_TYPES_AND2(kHalf, kBFloat16, iter.dtype(), "igammac_cpu", [&]() {
    cpu_kernel_vec(
        iter,
        [=](scalar_t a, scalar_t b) -> scalar_t {
            return calc_igammac(a, b);
        },
        [=](Vectorized<scalar_t> a, Vectorized<scalar_t> b) {
            return a.igammac(b);
        });
  });
}

void nextafter_kernel(TensorIteratorBase& iter) {
  if (iter.common_dtype() == kBFloat16) {
    using scalar_t = c10::BFloat16;
    cpu_kernel(
        iter,
        [=](scalar_t a, scalar_t b) -> scalar_t {
            return std::nextafter(a, b);
        });
  } else {
    AT_DISPATCH_FLOATING_TYPES(iter.common_dtype(), "nextafter_cpu", [&]() {
    cpu_kernel_vec(
        iter,
        [=](scalar_t a, scalar_t b) -> scalar_t {
            return std::nextafter(a, b);
        },
        [=](Vectorized<scalar_t> a, Vectorized<scalar_t> b) {
            return a.nextafter(b);
        });
  });
  }
}

void heaviside_kernel(TensorIteratorBase& iter) {
  AT_DISPATCH_ALL_TYPES_AND3(kHalf, kBool, kBFloat16, iter.dtype(), "heaviside_cpu", [&]() {
    cpu_kernel(iter, [](scalar_t a, scalar_t b) -> scalar_t {
        return a == 0 ? b : static_cast<scalar_t>(a > 0);
    });
  });
}

void copysign_kernel(TensorIteratorBase& iter) {
  AT_DISPATCH_FLOATING_TYPES_AND2(kBFloat16, kHalf, iter.common_dtype(), "copysign_cpu", [&]() {
    cpu_kernel_vec(iter,
      [](scalar_t a, scalar_t b) -> scalar_t {
        return c10::copysign(a, b);
      },
      [](Vectorized<scalar_t> a, Vectorized<scalar_t> b) -> Vectorized<scalar_t> {
        return a.copysign(b);
      });
  });
}

void xlogy_kernel(TensorIteratorBase& iter) {
  AT_DISPATCH_FLOATING_TYPES_AND2(kBFloat16, kHalf, iter.common_dtype(), "xlogy_cpu", [&]() {
    cpu_kernel(iter, [](scalar_t x, scalar_t y) -> scalar_t {
      if (at::_isnan(y)){
        return NAN;
      }
      if (x == 0){
        return 0;
      }
      return x * std::log(y);
    });
  });
}

void xlog1py_kernel(TensorIteratorBase& iter) {
  AT_DISPATCH_FLOATING_TYPES_AND2(kBFloat16, kHalf, iter.common_dtype(), "xlog1py_cpu", [&]() {
    cpu_kernel(iter, [](scalar_t x, scalar_t y) -> scalar_t {
      if (at::_isnan(y)){
        return NAN;
      }
      if (x == 0){
        return 0;
      }
      return x * std::log1p(y);
    });
  });
}

void zeta_kernel(TensorIteratorBase& iter) {
  AT_DISPATCH_FLOATING_TYPES(iter.common_dtype(), "zeta_cpu", [&]() {
    cpu_kernel(iter, [](scalar_t x, scalar_t q) -> scalar_t {
      return zeta(x, q);
    });
  });
}

} // namespace

REGISTER_DISPATCH(add_stub, &add_kernel);
REGISTER_DISPATCH(add_clamp_stub, &add_clamp_kernel);
REGISTER_DISPATCH(sub_stub, &sub_kernel);
REGISTER_DISPATCH(mul_stub, &mul_kernel);
REGISTER_DISPATCH(div_true_stub, &div_true_kernel);
REGISTER_DISPATCH(div_trunc_stub, &div_trunc_kernel);
REGISTER_DISPATCH(div_floor_stub, &div_floor_kernel);
REGISTER_DISPATCH(remainder_stub, &remainder_kernel);
REGISTER_DISPATCH(atan2_stub, &atan2_kernel);
REGISTER_DISPATCH(bitwise_and_stub, &bitwise_and_kernel);
REGISTER_DISPATCH(bitwise_or_stub, &bitwise_or_kernel);
REGISTER_DISPATCH(bitwise_xor_stub, &bitwise_xor_kernel);
REGISTER_DISPATCH(lshift_stub, &lshift_kernel);
REGISTER_DISPATCH(rshift_stub, &rshift_kernel);
REGISTER_DISPATCH(logical_xor_stub, &logical_xor_kernel);
REGISTER_DISPATCH(logical_and_stub, &logical_and_kernel);
REGISTER_DISPATCH(logical_or_stub, &logical_or_kernel);
REGISTER_DISPATCH(lt_stub, &lt_kernel);
REGISTER_DISPATCH(le_stub, &le_kernel);
REGISTER_DISPATCH(gt_stub, &gt_kernel);
REGISTER_DISPATCH(ge_stub, &ge_kernel);
REGISTER_DISPATCH(eq_stub, &eq_kernel);
REGISTER_DISPATCH(ne_stub, &ne_kernel);
REGISTER_DISPATCH(maximum_stub, &maximum_kernel);
REGISTER_DISPATCH(minimum_stub, &minimum_kernel);
REGISTER_DISPATCH(fmax_stub, &fmax_kernel);
REGISTER_DISPATCH(fmin_stub, &fmin_kernel);
REGISTER_DISPATCH(l1_stub, &l1_kernel);
REGISTER_DISPATCH(smooth_l1_stub, &smooth_l1_kernel);
REGISTER_DISPATCH(huber_stub, &huber_kernel);
REGISTER_DISPATCH(sigmoid_backward_stub, &sigmoid_backward_kernel);
REGISTER_DISPATCH(logit_backward_stub, &logit_backward_kernel);
REGISTER_DISPATCH(tanh_backward_stub, &tanh_backward_kernel);
REGISTER_DISPATCH(mse_stub, &mse_kernel);
REGISTER_DISPATCH(fmod_stub, &fmod_kernel);
REGISTER_DISPATCH(logaddexp_stub, &logaddexp_kernel);
REGISTER_DISPATCH(logaddexp2_stub, &logaddexp2_kernel);
REGISTER_DISPATCH(gcd_stub, &gcd_kernel);
REGISTER_DISPATCH(lcm_stub, &lcm_kernel);
REGISTER_DISPATCH(hypot_stub, &hypot_kernel);
REGISTER_DISPATCH(igamma_stub, &igamma_kernel);
REGISTER_DISPATCH(igammac_stub, &igammac_kernel);
REGISTER_DISPATCH(nextafter_stub, &nextafter_kernel);
REGISTER_DISPATCH(heaviside_stub, &heaviside_kernel);
REGISTER_DISPATCH(copysign_stub, &copysign_kernel);
REGISTER_DISPATCH(xlogy_stub, &xlogy_kernel);
REGISTER_DISPATCH(xlog1py_stub, &xlog1py_kernel);
REGISTER_DISPATCH(zeta_stub, &zeta_kernel);

} // namespace native
} // namespace at<|MERGE_RESOLUTION|>--- conflicted
+++ resolved
@@ -651,7 +651,6 @@
   }
 }
 
-<<<<<<< HEAD
 void l1_kernel(TensorIterator& iter) {
   AT_DISPATCH_FLOATING_AND_COMPLEX_TYPES_AND2(kBFloat16, kHalf, iter.dtype(), "l1_cpu", [&]() {
     using Vec = Vectorized<scalar_t>;
@@ -663,9 +662,6 @@
 }
 
 void smooth_l1_kernel(TensorIterator& iter, double beta) {
-=======
-void smooth_l1_kernel(TensorIteratorBase& iter, double beta) {
->>>>>>> 49a9afcd
   AT_DISPATCH_FLOATING_TYPES_AND2(
         kBFloat16, kHalf, iter.dtype(), "smooth_l1_cpu", [&]() {
         using Vec = Vectorized<scalar_t>;
