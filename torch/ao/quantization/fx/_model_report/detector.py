from typing import Any, Dict, Set, Tuple, Callable, List

import torch
import torch.nn as nn
import torch.nn.qat as nnqat
from abc import ABC, abstractmethod
from torch.ao.quantization.fake_quantize import FakeQuantize
from torch.ao.quantization.fx.graph_module import GraphModule
from torch.ao.quantization.observer import ObserverBase
from torch.ao.quantization.fx._model_report.model_report_observer import ModelReportObserver
from torch.ao.quantization.qconfig import QConfig
from torch.ao.quantization.quantize import is_activation_post_process

# Adding base class for detectors
class DetectorBase(ABC):
    r""" Base Detector Module
    Any detector class should derive from this class.

    Concrete detectors should follow the same general API, which includes:
    - A method to calculate and return observer insertion points
        - Should return both the fqns and the Observer class to insert
    - A method to return a report based on the the detector
        - Should return a str-based report and dict info in Tuple[str,Dict] format
    """

    def __init__(self):
        super().__init__()

    @abstractmethod
    def determine_observer_insert_points(self, model) -> Dict:
        r"""
        Args
            model (nn.Module or subclass): model to find observer insertion points

        Returns a Dict mapping from unique observer fqns (where we want to insert them) to a Dict.
            This dict maps string keys to detector specific information
        """
        pass

    @abstractmethod
    def get_detector_name(self) -> str:
        r""" Returns the name of the current detector """
        pass

    def _get_targeting_node(self, prepared_fx_model: GraphModule, target_fqn: str) -> torch.fx.node.Node:
        r"""
        Takes in a GraphModule and the target_fqn and finds the node whose target is this fqn.

        If it's not found, it means it is most likely inside a fused layer
            We just go one layer up in terms of the fqn we are searching for until we find parent node
            If we get to empty string, then we know that it doesn't exist

        The reason for the recursion is that if the model that we are looking for got fused,
        we will have module fqn as e.g. x.linear.0 but the graph will only have a node for the fused module,
        which would have fqn as x.linear so they will not match.
        To handle this, if we don't match, we then take off the last bit of the fqn e.g. x.linear.0 -> x.linear,
        or more generally foo.bar.baz -> foo.bar and search again, this will allow us to locate the correct module
        even in cases with fusion

        Args:
            prepared_fx_model (GraphModule):  The prepared Fx GraphModule
            target_fqn (str): The fqn of the layer we are trying to target

        Returns the node object we are trying to add observers around
        """
        for node in prepared_fx_model.graph.nodes:
            # if the node's target is our target, return it
            if node.target == target_fqn:
                return node

        # getting here means node not found
        # if no "." we are already at base and failed
        parent_fqn_sep_index = target_fqn.rfind(".")
        if parent_fqn_sep_index == -1:
            raise ValueError("passed in target_fqn not found in graph's targets.")
        else:
            # recursively call it with parent fqn
            return self._get_targeting_node(prepared_fx_model, target_fqn[:parent_fqn_sep_index])

    @abstractmethod
    def generate_detector_report(self, model) -> Tuple[str, Dict[str, Any]]:
        r"""
        Args
            model (nn.Module or subclass): model to find observer insertion points

        Returns a Tuple of two elements:
            Str: string report of the suggested improvements
            Dict: contains useful data collected by the observer pertinent to this report
        """
        pass

class PerChannelDetector(DetectorBase):
    r""" This class is used to detect if any Linear or Conv layers in a model utilize per_channel quantization.
        Only Linear and Conv layers can use per_channel as of now so only these two are currently checked.

        per_channel quantization can lead to major benefits in the form of accuracy.
        Therefore, if the backend used by the user supports it, it is recommended to use

        Args:
            backend (str, optional): the backend the user wishes to use in production
                Default value is current torch.backends.quantized.engine
    """

    # Default map for representing supported per channel quantization modules for different backends
    DEFAULT_BACKEND_PER_CHANNEL_SUPPORTED_MODULES: Dict[str, Set[Any]] = {
        "fbgemm": set([nn.Linear, nn.Conv1d, nn.Conv2d, nn.Conv3d, nnqat.Linear, nnqat.Conv1d, nnqat.Conv2d, nnqat.Conv3d]),
        "qnnpack": set([nn.Linear, nn.Conv1d, nn.Conv2d, nn.Conv3d, nnqat.Linear, nnqat.Conv1d, nnqat.Conv2d, nnqat.Conv3d]),
        "onednn": set([nn.Linear, nn.Conv1d, nn.Conv2d, nn.Conv3d, nnqat.Linear, nnqat.Conv1d, nnqat.Conv2d, nnqat.Conv3d]),
    }

    def __init__(self, backend: str = torch.backends.quantized.engine):
        super().__init__()

        # store the backend information
        self.backend_chosen = backend
        self.supported_modules = set([])
        if self.backend_chosen in self.DEFAULT_BACKEND_PER_CHANNEL_SUPPORTED_MODULES:
            self.supported_modules = self.DEFAULT_BACKEND_PER_CHANNEL_SUPPORTED_MODULES[self.backend_chosen]
        else:
            raise ValueError("Not configured to work with {}. Try a different default backend".format(self.backend_chosen))

    def get_detector_name(self) -> str:
        r""" returns the string name of this detector"""
        return "per_channel_detector"

    def determine_observer_insert_points(self, model: nn.Module) -> Dict:
        r"""
        There is no observers inserted for the PerChannelDetector.

        Returns an empty dictionary since no observers are added or needed
        """
        return {}


    def _detect_per_channel_helper(self, model: nn.Module, per_channel_info: Dict):
        r"""
        determines if per_channel quantization is supported in modules and submodules.

        Returns a dictionary in the higher level _detect_per_channel function.
        Each entry maps the fully-qualified-name to information on whether per_channel quantization.

        Args:
            module: The current module that is being checked to see if it is per_channel qunatizable

        Returns dictionary mapping fqns to if per_channel quantization is possible
        """
        for named_mod in model.named_modules():

            # get the fully qualified name and check if in list of modules to include and list of modules to ignore
            fqn, module = named_mod

            # asserts for MyPy
            assert isinstance(fqn, str) and isinstance(per_channel_info["per_channel_status"], dict)

            is_in_include_list = sum(list(map(lambda x: isinstance(module, x), self.supported_modules))) > 0

            # check if the module per_channel is supported
            # based on backend
            per_channel_supported = False

            if is_in_include_list:
                per_channel_supported = True

                # assert statement for MyPy
                q_config_file = module.qconfig
                assert isinstance(q_config_file, QConfig)

                # this object should either be fake quant or observer
                q_or_s_obj = module.qconfig.weight.p.func()
                assert isinstance(q_or_s_obj, FakeQuantize) or isinstance(q_or_s_obj, ObserverBase)

                per_channel_used = False  # will be true if found in qconfig

                if hasattr(q_or_s_obj, "ch_axis"):  # then we know that per_channel quantization used

                    # all fake quants have channel axis so need to check is_per_channel
                    if isinstance(q_or_s_obj, FakeQuantize):
                        if hasattr(q_or_s_obj, "is_per_channel") and q_or_s_obj.is_per_channel:
                            per_channel_used = True
                    elif isinstance(q_or_s_obj, ObserverBase):
                        # should be an observer otherwise
                        per_channel_used = True
                    else:
                        raise ValueError("Should be either observer or fake quant")

                per_channel_info["per_channel_status"][fqn] = {
                    "per_channel_supported": per_channel_supported,
                    "per_channel_used": per_channel_used,
                }

        return per_channel_info

    def generate_detector_report(self, model: nn.Module) -> Tuple[str, Dict[str, Any]]:
        r"""Checks if any Linear or Conv layers in the model utilize per_channel quantization.
        Only Linear and Conv layers can use per_channel as of now so only these two are currently checked.

        Looks at q_config format and backend to determine if per_channel can be utilized.
        Uses the DEFAULT_BACKEND_PER_CHANNEL_SUPPORTED_MODULES structure to determine support

        Args:
            model: The prepared and calibrated model we want to check if using per_channel

        Returns a tuple with two elements:
            String report of potential actions to improve model (if per_channel quantization is available in backend)
            Dictionary mapping per_channel quantizable elements to:
                whether per_channel quantization is supported by the backend
                if it is being utilized in the current model
        """

        # store information on submodules and if per_channel quantization is supported and used as well as qconfig information
        per_channel_info = {"backend": self.backend_chosen, "per_channel_status": {}}

        # run the helper function to populate the dictionary
        per_channel_info = self._detect_per_channel_helper(model, per_channel_info)

        # String to let the user know of further optimizations
        further_optims_str = "Further Optimizations for backend {}: \n".format(self.backend_chosen)

        # assert for MyPy check
        assert isinstance(per_channel_info["per_channel_status"], dict)

        optimizations_possible = False
        for fqn in per_channel_info["per_channel_status"]:
            fqn_dict = per_channel_info["per_channel_status"][fqn]
            if fqn_dict["per_channel_supported"] and not fqn_dict["per_channel_used"]:
                optimizations_possible = True
                further_optims_str += "Module {module_fqn} can be configured to use per_channel quantization.\n".format(
                    module_fqn=fqn
                )

        if optimizations_possible:
            further_optims_str += (
                "To use per_channel quantization, make sure the qconfig has a per_channel weight observer."
            )
        else:
            further_optims_str += "No further per_channel optimizations possible."

        # return the string and the dictionary form of same information
        return (further_optims_str, per_channel_info)


class DynamicStaticDetector(DetectorBase):
    r"""
    Determines whether dynamic or static quantization is more appropriate for a given module.

    Takes advantage of the ModelReportObserver that records range information.
    Stationary distribution of data are strictly above tolerance level for the comparison statistic:

        S = average_batch_activation_range/epoch_activation_range

    Nonstationary distributions are below or at the tolerance level for this metric.

    If the distribution of data right after the module is non-stationary, recommend dynamic quantization
        Otherwise recommend static quantization

    Args:
        tolerance (float, optional): The threshold where S metric is stationary above and non-stationary otherwise. Default: 0.5
    """
    # names for the pre and post observers that are inserted
    DEFAULT_PRE_OBSERVER_NAME = "model_report_pre_observer"
    DEFAULT_POST_OBSERVER_NAME = "model_report_post_observer"

    # naming conventions for stationary vs non-stationary data
    DEFAULT_STATIONARY = "stationary"
    DEFAULT_NON_STATIONARY = "non-stationary"

    # naming conventions for the keys of the return module info
    DEFAULT_TOLERANCE_KEY = "tolerance"
    DEFAULT_DYNAMIC_REC_KEY = "dynamic_recommended"
    DEFAULT_PRE_OBS_COMP_STAT_KEY = "pre_observer_comp_stat"
    DEFAULT_POST_OBS_COMP_STAT_KEY = "post_observer_comp_stat"
    DEFAULT_PRE_OBS_DATA_DIST_KEY = "pre_observer_data_dist"
    DEFAULT_POST_OBS_DATA_DIST_KEY = "post_observer_data_dist"

    # modules that are supported both dynamic and static for this report function
    DEFAULT_DYNAMIC_STATIC_CHECK_SUPPORTED = set([nn.Linear])

    def __init__(self, tolerance=0.5):
        super().__init__()

        # set tolerance level and initialize a set to keep track of useful fqn locations
        self.tolerance = tolerance
        self.useful_observer_fqns: Set[str] = set([])

    def determine_observer_insert_points(self, prepared_fx_model: GraphModule) -> Dict[str, Dict[str, Any]]:
        r"""
        Determines where observers need to be inserted for the Dynamic vs Static detector.
        For this detector, we want to place observers on either side of linear layers in the model.

        Currently inserts observers for:
            linear layers

        Args:
            prepared_fx_model (GraphModule):  The prepared Fx GraphModule

        Returns a Dict mapping from unique observer fqns (where we want to insert them) to a Dict with:
            key "target_node" -> the node we are trying to observe with this observer (torch.fx.node.Node)
            key "insert_observer" -> the observer we wish to insert (ObserverBase)
            key "insert_post" -> True if this is meant to be a post-observer for target_node, False if pre-observer
            key "observer_args" -> The arguments that are meant to be passed into the observer
        """

        # observer for this detector is ModelReportObserver
        obs_ctr = ModelReportObserver

        # return dict
        obs_fqn_to_info: Dict[str, Dict[str, Any]] = {}

        for fqn, module in prepared_fx_model.named_modules():
            # make sure module is supported
            if self._is_supported(module, insert=True):
                # if it's a supported type, we want to get node and add observer insert locations
                targeted_node = self._get_targeting_node(prepared_fx_model, fqn)

                # add entry for pre-observer
                pre_obs_fqn = fqn + "." + self.DEFAULT_PRE_OBSERVER_NAME

                obs_fqn_to_info[pre_obs_fqn] = {
                    "target_node": targeted_node,
                    "insert_observer": obs_ctr(),
                    "insert_post": False,
                    "observer_args": targeted_node.args
                }

                # add entry for post-observer
                post_obs_fqn = fqn + "." + self.DEFAULT_POST_OBSERVER_NAME

                obs_fqn_to_info[post_obs_fqn] = {
                    "target_node": targeted_node,
                    "insert_observer": obs_ctr(),
                    "insert_post": True,
                    "observer_args": (targeted_node,)
                }

        return obs_fqn_to_info

    def get_detector_name(self) -> str:
        r""" returns the string name of this detector"""
        return "dynamic_vs_static_detector"

    def _is_supported(self, module: nn.Module, insert: bool = False) -> bool:
        r"""Returns whether the given module is supported for observers

        Args
            module: The module to check and ensure is supported
            insert: True if this is check for observer insertion, false if for report gen

        Returns True if the module is supported by observer, False otherwise
        """
        # check to see if module is of a supported type
        is_supported_type = sum(list(map(lambda x: isinstance(module, x), self.DEFAULT_DYNAMIC_STATIC_CHECK_SUPPORTED))) > 0

        # this is check for observer insertion
        if insert:
            return is_supported_type
        else:
            # this is for report gen and we also need to check if it contains observers
            has_obs = hasattr(module, self.DEFAULT_PRE_OBSERVER_NAME) and hasattr(module, self.DEFAULT_POST_OBSERVER_NAME)
            return is_supported_type and has_obs

    def _generate_dict_info(self, model: GraphModule) -> Dict[str, Any]:
        r"""
        Helper function for generate_detector_report that does the generation of the dictionary.
        This process is done as specified in generate_detector_report documentation

        Args:
            model (GraphModule): The prepared and calibrated GraphModule with inserted ModelReportObservers

        Returns a Dictionary mapping modules with ModelReportObservers around them to:
                whether dynamic quantization is recommended
                their S metric of input to module
                whether input to module is stationary or non-stationary
                their S metric of output of module
                whether output of module is stationary or non-stationary
                the tolerance level to decided whether input/output is stationary or non-stationary
        """
        # store modules dynamic vs static information
        module_dynamic_static_info = {}

        # This for loop goes through the modules, and extracts all relavent information into module_dynamic_static_info
        #   This information primary includes whether the data distributions around a supported module is stationary or not
        #   Based on this, it is recorded whether dynamic or static quantization is recommended

        # loop through all submodules included nested ones
        for fqn, module in model.named_modules():
            # if module is Linear has the ModelReportObserver attached to it
            if self._is_supported(module):
                # get pre and post observers for the module
                pre_obs = getattr(module, self.DEFAULT_PRE_OBSERVER_NAME)
                post_obs = getattr(module, self.DEFAULT_POST_OBSERVER_NAME)

                # get the statistics for each module
                pre_stat = pre_obs.get_batch_to_epoch_ratio()
                post_stat = post_obs.get_batch_to_epoch_ratio()

                # record module, pre and post stat, and whether to do dynamic or static based off it
                # true if post observer data distribution is non-stationary, false if it's stationary
                dynamic_recommended = post_stat <= self.tolerance

                # specify the classifications for whether data distributions considered stationary or non-stationary
                pre_obs_dist_classif = self.DEFAULT_STATIONARY if pre_stat > self.tolerance else self.DEFAULT_NON_STATIONARY
                post_obs_dist_classif = self.DEFAULT_STATIONARY if post_stat > self.tolerance else self.DEFAULT_NON_STATIONARY

                # store the set of important information for this module
                module_info = {
                    self.DEFAULT_TOLERANCE_KEY: self.tolerance,
                    self.DEFAULT_DYNAMIC_REC_KEY: dynamic_recommended,
                    self.DEFAULT_PRE_OBS_COMP_STAT_KEY: pre_stat,
                    self.DEFAULT_PRE_OBS_DATA_DIST_KEY: pre_obs_dist_classif,
                    self.DEFAULT_POST_OBS_COMP_STAT_KEY: post_stat,
                    self.DEFAULT_POST_OBS_DATA_DIST_KEY: post_obs_dist_classif,
                }

                module_dynamic_static_info[fqn] = module_info

        return module_dynamic_static_info

    def generate_detector_report(self, model: GraphModule) -> Tuple[str, Dict[str, Any]]:
        r"""
        Determines whether dynamic or static quantization is more appropriate for a given module.

        Takes advantage of the ModelReportObserver that records range information.
        Stationary distribution of data are strictly above tolerance level for the comparison statistic:

            S = average_batch_activation_range/epoch_activation_range

        Nonstationary distributions are below or at the tolerance level for this metric.

        If the distribution of data right after the module is non-stationary, recommend dynamic quantization
            Otherwise recommend static quantization

        This will then generate suggestions for dynamic vs static quantization focused around Linear.

        Args:
            model (GraphModule): The prepared and calibrated GraphModule with inserted ModelReportObservers

        Returns a tuple with two elements:
            String report of of whether dynamic or static quantization is recommended for certain modules
            Dictionary mapping modules with ModelReportObservers around them to:
                whether dynamic quantization is recommended
                their S metric of input to module
                whether input to module is stationary or non-stationary
                their S metric of output of module
                whether output of module is stationary or non-stationary
                the tolerance level to decided whether input/output is stationary or non-stationary
        """

        # get the dictionary of the information to format the string report
        module_dynamic_static_info = self._generate_dict_info(model)

        dynamic_vs_static_string = "Dynamic vs. Static Quantization suggestions: \n"

        modules_added: bool = False  # check to make sure at least 1 module added.

        # This for loop goes through the information collected in module_dynamic_static_info and:
        #   Populates the string based report with the information from module_dynamic_static_info
        #   Compiles the complete report by appending relavent formatted strings

        for module_fqn in module_dynamic_static_info.keys():

            # there is at least 1 module for suggestion
            modules_added = True
            module_info = module_dynamic_static_info[module_fqn]
            suggestion_string_template = "For module {} it is suggested to use {} quantization because {}.\n"

            # decide what string formatting values will be
            quantization_type = ""

            quantization_reasoning = "the distribution of data before {} is {} and the distribution after is {}."
            dynamic_benefit = " You will get more accurate results if you use dynamic quantization"
            static_benefit = " You can increase model efficiency if you use static quantization"
            benefit_str = ""

            # strings for if dynamic quantized per tensor is needed
            recommend_per_tensor = " We recommend to add a {} before this module if it is static."
            rec_lay_to_add = "dynamic quantize per tensor layer"
            dynamic_per_tensor_string = recommend_per_tensor.format(rec_lay_to_add)
            dynamic_per_tensor_reasoning_string = (
                " This is because the input to this module has a non-stationary distribution"
            )

            # start composing explanation
            if module_info[self.DEFAULT_DYNAMIC_REC_KEY]:
                quantization_type = "dynamic"
                benefit_str = dynamic_benefit
            else:
                quantization_type = "static"
                benefit_str = static_benefit

            # now set the quantization explanation string
            quantization_reasoning = (
                quantization_reasoning.format(
                    module_fqn, module_info[self.DEFAULT_PRE_OBS_DATA_DIST_KEY], module_info[self.DEFAULT_POST_OBS_DATA_DIST_KEY]
                )
                + benefit_str
            )

            # if we have a non-stationary input -> linear -> stationary we suggested static
            # however, we want to also recommend they add a dynamic quantize per tensor right if this change is made
            if (
                module_info[self.DEFAULT_PRE_OBS_DATA_DIST_KEY] == self.DEFAULT_NON_STATIONARY
                and module_info[self.DEFAULT_POST_OBS_DATA_DIST_KEY] == self.DEFAULT_STATIONARY
            ):
                quantization_reasoning = (
                    quantization_reasoning + dynamic_per_tensor_string + dynamic_per_tensor_reasoning_string
                )

            # format the overall suggestion string with the specific inputs
            module_suggestion_string = suggestion_string_template.format(
                module_fqn, quantization_type, quantization_reasoning
            )

            # append to overall suggestion
            dynamic_vs_static_string += module_suggestion_string

        if not modules_added:
            dynamic_vs_static_string += "No applicable layers for suggestions. Only linear valid.\n"

        # return the string as well as the dictionary of information
        return (dynamic_vs_static_string, module_dynamic_static_info)


class InputWeightEqualizationDetector(DetectorBase):
    r"""
    Determines whether input-weight equalization can help improve quantization for certain modules.

    Specifically, this list of modules includes:
        linear
        conv

    Determines whether input-weight equalization is recommended based on the comp stat:
        s_c = sqrt(w_c/W)/sqrt(i_c/I)
        where:
            w_c is range of weight for channel c, W is range of weight over all channels
            i_c is range of input for channel c, I is range of input over all channels

        if s_c >= threshold or <= 1 / threshold, recommends input-weight equalization

    Args:
        ratio_threshold (float): The threshold for s_c to determine if input-weight equalization is sugggested
            Should be between 0 and 1 (both non-inclusive)
        ch_axis (int, optional): The channel axis being observed to determine input weight equalization
            Default: 1

    * :attr:`ratio_threshold`: The threshold for s_c to determine if input-weight equalization is sugggested
        Should be between 0 and 1

    * :attr:`ch_axis`: The channel axis being observed to determine input weight equalization

    * :attr:`SUPPORTED_MODULES`: This specifies the modules that are supported for input-weight equalization

    * :attr:`DEFAULT_PRE_OBSERVER_NAME`: The name of the pre-observer to be inserted for this detector
    """

    SUPPORTED_MODULES: Set[Callable] = set(
        [nn.Linear, nn.Conv1d, nn.Conv2d, nn.Conv3d, nnqat.Linear, nnqat.Conv1d, nnqat.Conv2d, nnqat.Conv3d]
    )

    # names for the pre and post observers that are inserted
    DEFAULT_PRE_OBSERVER_NAME: str = "model_report_pre_observer"
    DEFAULT_POST_OBSERVER_NAME: str = "model_report_post_observer"

    # string names for keys of info dictionaries
    PER_CHANNEL_MAX_KEY = "per_channel_max"
    PER_CHANNEL_MIN_KEY = "per_channel_min"
    GLOBAL_MAX_KEY = "global_max"
    GLOBAL_MIN_KEY = "global_min"

    # keys for return dict of recommendations
    RECOMMENDED_KEY = "input_weight_equalization_recommended"
    COMP_METRIC_KEY = "channel_comparison_metrics"
    THRESHOLD_KEY = "threshold"
    CHANNEL_KEY = "channel_axis_selected"
    INPUT_INFO_KEY = "input_range_info"
    WEIGHT_INFO_KEY = "weight_range_info"

    # default weight and info strings
    WEIGHT_STR = "weight"
    INPUT_STR = "input"

    def __init__(self, ratio_threshold: float, ch_axis: int = 1):
        # ensure passed in inputs are valid
        if ratio_threshold <= 0 or ratio_threshold >= 1:
            raise ValueError("Make sure threshold is > 0 and < 1")

        # intialize attributes based on args
        self.ratio_threshold: float = ratio_threshold
        self.ch_axis: int = ch_axis

    def _is_supported(self, module: nn.Module, insert: bool = False) -> bool:
        r"""Returns whether the given module is supported for observers

        Args
            module: The module to check and ensure is supported
            insert: True if this is check for observer insertion, false if for report gen

        Returns True if the module is supported by observer, False otherwise
        """
        # check to see if module is of a supported type
        is_supported_type = sum(list(map(lambda x: type(module) is x, self.SUPPORTED_MODULES))) > 0

        # this is check for observer insertion
        if insert:
            return is_supported_type
        else:
            # this is for report gen and we also need to check if it contains observers
            has_obs = hasattr(module, self.DEFAULT_PRE_OBSERVER_NAME)
            return is_supported_type and has_obs

    def determine_observer_insert_points(self, prepared_fx_model: GraphModule) -> Dict[str, Dict[str, Any]]:
        r"""Determines where observers need to be inserted for the Input Weight Equalization Detector.
        For this detector, we want to place observers in front of supported layers.

        Currently inserts observers for:
            linear layers
            conv layers

        Args:
            prepared_fx_model (GraphModule):  The prepared Fx GraphModule

        Returns a Dict mapping from unique observer fqns (where we want to insert them) to a Dict with:
            key "target_node" -> the node we are trying to observe with this observer (torch.fx.node.Node)
            key "insert_observer" -> the observer we wish to insert (ObserverBase)
            key "insert_post" -> True if this is meant to be a post-observer for target_node, False if pre-observer
            key "observer_args" -> The arguments that are meant to be passed into the observer
        """

        # observer for this detector is ModelReportObserver
        obs_ctr = ModelReportObserver

        # return dict
        obs_fqn_to_info: Dict[str, Dict[str, Any]] = {}

        for fqn, module in prepared_fx_model.named_modules():
            # check to see if module is of a supported type
            if self._is_supported(module, insert=True):
                # if it's a supported type, we want to get node and add observer insert locations
                targeted_node = self._get_targeting_node(prepared_fx_model, fqn)

                # add entry for pre-observer
                pre_obs_fqn = fqn + "." + self.DEFAULT_PRE_OBSERVER_NAME

                obs_fqn_to_info[pre_obs_fqn] = {
                    "target_node": targeted_node,
                    "insert_observer": obs_ctr(ch_axis=self.ch_axis),
                    "insert_post": False,
                    "observer_args": targeted_node.args,
                }

        return obs_fqn_to_info

    def get_detector_name(self) -> str:
        r"""Returns the name of this detector"""
        return "input_weight_equalization_detector"

    def _extract_input_info(self, model: GraphModule) -> Dict[str, Dict]:
        r"""
        Takes in a callibrated GraphModule and then finds the relevant observers.
        It then extracts the input information for each observer returns it

        Args
            model (GraphModule): The prepared and calibrated GraphModule with inserted ModelReportObservers

        Returns a dict mapping relavent module fqns (str) to a dict with keys:
            "per_channel_max" : maps to the per_channel max values
            "per_channel_min" : maps to the per_channel min values
            "global_max" : maps to the global max recorded
            "global_min" : maps to the global min recorded
        """

        # return dictionary mapping observer fqns to desired info
        input_info: Dict[str, Dict] = {}

        for fqn, module in model.named_modules():
            # if module is supported and it has a pre-observer
            if self._is_supported(module):
                # get pre observer for the module
                pre_obs = getattr(module, self.DEFAULT_PRE_OBSERVER_NAME)

                input_info[fqn] = {
                    self.PER_CHANNEL_MAX_KEY: pre_obs.max_val,
                    self.PER_CHANNEL_MIN_KEY: pre_obs.min_val,
                    self.GLOBAL_MAX_KEY: max(pre_obs.max_val),
                    self.GLOBAL_MIN_KEY: min(pre_obs.min_val),
                }

        return input_info

    def _extract_weight_info(self, model: GraphModule) -> Dict[str, Dict]:
        r"""
        Takes in a callibrated GraphModule and then finds the relavent observers.
        It then extracts the weight information for each layer an observer is attached to.

        Args
            model (GraphModule): The prepared and calibrated GraphModule with inserted ModelReportObservers

        Returns a dict mapping module fqns (str) to a dict with keys:
            "per_channel_max" : maps to the per_channel max values
            "per_channel_min" : maps to the per_channel min values
            "global_max" : maps to the global max recorded
            "global_min" : maps to the global min recorded
        """
        # return dictionary mapping observer fqns to desired info
        weight_info: Dict[str, Dict] = {}

        for fqn, module in model.named_modules():
            # if module is supported and it has a pre-observer
            if self._is_supported(module):
                # we don't need actual observer, just the module weights
                # calculate min and max vals
                min_val, max_val = torch.aminmax(module.weight, dim=self.ch_axis)

                # flatten entries since conv can have multiple dimensions
                min_val = torch.flatten(min_val)
                max_val = torch.flatten(max_val)

                weight_info[fqn] = {
                    self.PER_CHANNEL_MAX_KEY: max_val,
                    self.PER_CHANNEL_MIN_KEY: min_val,
                    self.GLOBAL_MAX_KEY: max(max_val),
                    self.GLOBAL_MIN_KEY: min(min_val),
                }

        return weight_info

    def _calculate_range_ratio(self, info_dict: Dict, info_str: str, module_fqn: str) -> torch.Tensor:
        r"""
        Takes in an info dict and calculates the s_c matrix.

        Args:
            info_dict (dict): A dictionary of either input or weight range info
            info_str (str): A str describing whether currently looking at weight or input info
                Either "weight" or "input"
            module_fqn (str): The fqn of the module we are looking at

        Returns a tensor of values, where each value is the s_c stat for a different channel
        """
        # calculate the ratios of the info
        per_channel_range = info_dict[self.PER_CHANNEL_MAX_KEY] - info_dict[self.PER_CHANNEL_MIN_KEY]
        global_range = info_dict[self.GLOBAL_MAX_KEY] - info_dict[self.GLOBAL_MIN_KEY]

        if global_range == 0:
            range_zero_explanation = "We recommend removing this channel as it doesn't provide any useful information."
            raise ValueError(
                "The range of the {} data for module {} is 0, which means you have a constant value channel. {}".format(
                    info_str, module_fqn, range_zero_explanation
                )
            )

        ratio = per_channel_range / global_range

        return ratio

    def _generate_comparision_values(self, input_info: Dict, weight_info: Dict) -> Dict[str, torch.Tensor]:
        r"""
        Takes in the information on the min and max values of the inputs and weights and:
            Calculates the comp stat for each channel: s_c = sqrt(w_c/W)/sqrt(i_c/I)

        Args:
            input_info (dict): A dict mapping each observer to input range information
            weight_info (dict): A dict mapping each observer to weight range information

        Returns a dict mapping relavent observer fqns (str) to a 1-D tensor.
            Each value is a different s_c value for a different channel
        """
        # create return dictionary for each observer
        module_fqn_to_channel: Dict[str, torch.Tensor] = {}

        # for each module (both passed in dicts should have same keys)
        for module_fqn in input_info:

            # raise error if not in weight info
            if module_fqn not in weight_info:
                raise KeyError("Unable to find weight range stats for module {}".format(module_fqn))

            # calculate the ratios of the weight info and input info
            weight_ratio = self._calculate_range_ratio(weight_info[module_fqn], self.WEIGHT_STR, module_fqn)
            input_ratio = self._calculate_range_ratio(input_info[module_fqn], self.INPUT_STR, module_fqn)

            # calculate the s metric per channel
            s = torch.sqrt(weight_ratio) / torch.sqrt(input_ratio)

            # add to dictionary
            module_fqn_to_channel[module_fqn] = s

        # return compiled observer ratios
        return module_fqn_to_channel

    def _generate_dict_info(self, input_info: Dict, weight_info: Dict, comp_stats: Dict) -> Dict[str, Dict]:
        r"""
        Helper function for generate_detector_report that does the generation of the dictionary.
        This process is done as specified in generate_detector_report documentation

        Args:
            input_info (dict): A dict mapping each module to input range information
            weight_info (dict): A dict mapping each module to weight range information
            comp_stats (dict): A dict mapping each module to its corresponding comp stat

        Returns a dictionary mapping each module with relavent ModelReportObservers around them to:
            whether input weight equalization is recommended
            their s_c metric compared to the threshold
            the threshold used to make the recommendation
            the channel used for recording data
            the input channel range info
            the weight channel range info
        """
        # store modules input weight equalization info
        input_weight_equalization_info: Dict[str, Dict] = {}

        # for each module we add seperate set of suggestions
        for module_fqn in input_info:

            # get relavent info for this module
            mod_input_info: Dict = input_info[module_fqn]
            mod_weight_info: Dict = weight_info[module_fqn]
            mod_comp_stat: Dict = comp_stats[module_fqn]

            # decide if each channel should have input weight equalization or not
            channel_rec_vals: list = []

            for val in mod_comp_stat:
                float_rep: float = val.item()

                # decide if recommending input weight equalization
                recommended: bool = float_rep >= self.ratio_threshold and float_rep <= 1 / self.ratio_threshold
                channel_rec_vals.append(recommended)

            # build the return dict input
            input_weight_equalization_info[module_fqn] = {
                self.RECOMMENDED_KEY: channel_rec_vals,
                self.COMP_METRIC_KEY: mod_comp_stat,
                self.THRESHOLD_KEY: self.ratio_threshold,
                self.CHANNEL_KEY: self.ch_axis,
                self.INPUT_INFO_KEY: mod_input_info,
                self.WEIGHT_INFO_KEY: mod_weight_info,
            }

        # return our compiled info for each module
        return input_weight_equalization_info

    def generate_detector_report(self, model: GraphModule) -> Tuple[str, Dict[str, Any]]:
        r"""
        Determines whether input weight equalization is appropriate for a given module.

        Takes advantage of the ModelReport Observer which records per channel information of input range
        It then uses the passed in weight info inconjunction to compute the desired ratio
        Finally, it gives suggestions based on this information for each module of interest

        Args:
            model (GraphModule): The prepared and calibrated GraphModule with inserted ModelReportObservers
            weight_info (Dict): Maps modules of interest to information on their weights to be analyzed

        Returns a tuple with two elements:
            String report of of whether input weight equalization is recommended for certain modules
            Dictionary mapping modules of interest to:
                whether input weight equalization is recommended
                their s_c metric compared to the threshold
                the threshold used to make the recommendation
                the channel used for recording data
                the input channel range info
                the weight channel range info
        """

        # find the range of inputs
        input_values: Dict[str, Dict] = self._extract_input_info(model)

        # find the range of weights
        weight_values: Dict[str, Dict] = self._extract_weight_info(model)

        # calculate per_channel comparision statistic s_c
        comp_stats: Dict[str, torch.Tensor] = self._generate_comparision_values(input_values, weight_values)

        # generate the return dictionary
        input_weight_equalization_info: Dict[str, Dict] = self._generate_dict_info(input_values, weight_values, comp_stats)

        # now we can generate report based on this information
        input_weight_string = "Input-Weight Equalization suggestions: \n"

        # some strings to be formatted depending on module we are adding
        module_suggestion_str = "For Module {} looked at with axis {} we suggest: \n"
        channel_suggestion_str = "\tFor channel {}, we suggest {} input weight equalization because {}\n"
        use_str = "to use"
        no_use_str = "to not use"
        input_weight_benefit_str = "we expect significant reduction in quantization error."
        input_weight_non_benefit_reasoning = "the scales of the input vs. weight with regards to their ranges."
        input_weight_non_benefit_str = "we don't expect much improvement from input-weight equalization based on {}"

        # added module check
        added_module: bool = False

        # compile the suggestion string
        for module_fqn in input_weight_equalization_info:
            # we added at least 1 module
            added_module = True
            # add the module level description
            input_weight_string += module_suggestion_str.format(module_fqn, self.ch_axis)

            mod_info: Dict[str, Any] = input_weight_equalization_info[module_fqn]

            # look at each individual channel and add a suggestion
            for index, channel_suggested in enumerate(mod_info[self.RECOMMENDED_KEY]):
                if channel_suggested:
                    channel_str = channel_suggestion_str.format(index, use_str, input_weight_benefit_str)
                    input_weight_string += channel_str
                else:
                    non_benefit_str = input_weight_non_benefit_str.format(input_weight_non_benefit_reasoning)
                    channel_str = channel_suggestion_str.format(index, no_use_str, non_benefit_str)
                    input_weight_string += channel_str

        # if no modules looked at, amend return string
        if not added_module:
            input_weight_string += "No applicable layers for suggestions. Only linear and conv valid.\n"

        # return a tuple with the string explanation and the compiled dict info
        return (input_weight_string, input_weight_equalization_info)


class OutlierDetector(DetectorBase):
    r"""
    Determines whether there are significant outliers in activation data around a certain layer.

    This is ideally used in conjunction with information on stationary vs. non-stationary distribution:
        If the data is stationary, and there are significant outliers, then we want to flag them
        We want to do this on a per channel basis for detecting outliers

    Determines whether activation data is flagged as outlier based on if data is stationary and:
        p_r = avg(100th percentile / "reference_percentile"th percentile)
        where:
            p_r is average percentile ratio across all batches in the epoch
            reference_percentile is a percentile values between 0 and 100 exclusive

        if p_r is above some threshold, then we consider the activations to have significant outliers

    Args:
        ratio_threshold (float, optional): The threshold for p_r to determine if there are outliers in activations
            Should be >= 1
            Default: 3.5
        reference_percentile (float, optional): The denominator to find the relative scale of the 100th percentile
            Should be between 0 and 1
            Default: 0.975
        fraction_batches_used_threshold (float, optional): Fraction of batches to determine outliers per channel should be above this
            If fraction is below this, we deem number of samples used to calculate outliers as insignificant and alert user
            regardless of whether we detected outliers or not in channel to take a closer look at channel results
            Should be between 0 and 1
            Default: 0.95
        ch_axis (int, optional): The channel axis being observed to determine input weight equalization
            Default: 1

    * :attr:`ratio_threshold`: The threshold for p_r to determine if there are outliers in activations
        The p_r value (average ratio of 100th percentile/reference_percentile) is compared to ratio_threshold
        If it is significantly greater, then we consider it an outlier
        This threshold was calculated based on the ratio of the percentiles in a normal distribution

    * :attr:`reference_percentile`: The denominator of the top fraction to find the relative scale of the 100th percentile
        Should be between 0 and 1

    * :attr:`fraction_batches_used_threshold`: The fraction of batches to determine outliers for each channel should be above this
        Some batches may not be used because of 0-based errors, so this is to ensure a good amount of the total batches are used
        Should be between 0 and 1

    * :attr:`ch_axis`: The channel axis being observed to determine outliers

    * :attr:`DEFAULT_PRE_OBSERVER_NAME`: The name of the pre-observer to be inserted for this detector
    """

    # names for the pre observers that are inserted
    DEFAULT_PRE_OBSERVER_NAME: str = "model_report_pre_observer"

    # names for dict keys
    OUTLIER_KEY = "outliers_detected"
    NUM_BATCHES_KEY = "batches_used"
    IS_SUFFICIENT_BATCHES_KEY = "is_sufficient_batches"
    COMP_METRIC_KEY = "percentile_ratios"
    RATIO_THRES_KEY = "ratio_threshold"
    REF_PERCENTILE_KEY = "reference_percentile"
    CHANNEL_AXIS_KEY = "channel_axis"
    MAX_VALS_KEY = "per_channel_max"
    CONSTANT_CHANNEL_KEY = "constant_channels"
    CONSTANT_COUNTS_KEY = "constant_batch_counts"

    def __init__(
        self,
        ratio_threshold: float = 3.5,
        reference_percentile: float = 0.975,
        fraction_batches_used_threshold: float = 0.95,
        ch_axis: int = 1,
    ):
        # initialize the variables of interest
        self.ratio_threshold = ratio_threshold

        # make sure passed in percentile is valid
        assert reference_percentile >= 0 and reference_percentile <= 1
        assert fraction_batches_used_threshold >= 0 and fraction_batches_used_threshold <= 1
        self.reference_percentile = reference_percentile
        self.fraction_batches_used_threshold = fraction_batches_used_threshold
        self.ch_axis = ch_axis

    def get_detector_name(self) -> str:
        r"""Returns the name of this detector"""
        return "outlier_detector"

    def _supports_insertion(self, module: nn.Module) -> bool:
        r"""Returns whether the given module is supported for observers insertion

        Any module that doesn't have children and isn't an observer itself is supported

        Args
            module: The module to check and ensure is supported

        Returns True if the module is supported by observer, False otherwise
        """
        # case for insertion of module
        # check if the module has any children and isn't observer
        num_children = len(list(module.children()))
        return num_children == 0 and not is_activation_post_process(module)
        # check to see if module is of a supported type
        num_children = len(list(module.children()))
        is_supported_type = num_children == 0 and not isinstance(module, ObserverBase)

    def _supports_report_gen(self, module: nn.Module) -> bool:
        r"""Returns whether the given module is supported for report generation

        Any module that has a model report pre-observer is supported

        Args
            module: The module to check and ensure is supported

        Returns True if the module is supported by observer, False otherwise
        """
        return hasattr(module, self.DEFAULT_PRE_OBSERVER_NAME)

    def determine_observer_insert_points(self, prepared_fx_model: GraphModule) -> Dict[str, Dict[str, Any]]:
        r""" Determines where observers need to be inserted for the Outlier Detector.

        For this detector, we want to place observers in front of supported layers.

        Currently inserts observers for:
            all layers that do not have children (leaf level layers)

        Args:
            prepared_fx_model (GraphModule):  The prepared Fx GraphModule

        Returns a Dict mapping from unique observer fqns (where we want to insert them) to a Dict with:
            key "target_node" -> the node we are trying to observe with this observer (torch.fx.node.Node)
            key "insert_observer" -> the observer we wish to insert (ObserverBase)
            key "insert_post" -> True if this is meant to be a post-observer for target_node, False if pre-observer
            key "observer_args" -> The arguments that are meant to be passed into the observer
        """
        # observer for this detector is ModelReportObserver
        obs_ctr = ModelReportObserver

        # return dict
        obs_fqn_to_info: Dict[str, Dict[str, Any]] = {}

        for fqn, module in prepared_fx_model.named_modules():
            # check to see if module is of a supported type
            if self._supports_insertion(module):
                # if it's a supported type, we want to get node and add observer insert locations
                targeted_node = self._get_targeting_node(prepared_fx_model, fqn)

                # add entry for pre-observer
                pre_obs_fqn = fqn + "." + self.DEFAULT_PRE_OBSERVER_NAME

                obs_fqn_to_info[pre_obs_fqn] = {
                    "target_node": targeted_node,
                    "insert_observer": obs_ctr(ch_axis=self.ch_axis, comp_percentile=self.reference_percentile),
                    "insert_post": False,
                    "observer_args": targeted_node.args,
                }

        return obs_fqn_to_info

    def _calculate_outlier_info(
        self,
        percentile_ratios: torch.Tensor,
        counted_batches: torch.Tensor,
        total_batches: int,
        constant_channels: torch.Tensor,
    ) -> Dict[str, List[bool]]:
        r"""
        Gives info on whether the percentile ratios cacluated would be considered outliers
        Also gives information on whether the collected data is statistically significant to make this claim

        Args:
            percentile_ratios (torch.Tensor): The average percentile_ratios per channel calculated by the observer
            counted_batches (torch.Tensor): The number of batches used for average calculation per tensor
            total_batches (int): The total number of batches that passed through observer in this epoch
            constant_channels (torch.Tensor): The counts for constant batches per channel

        Returns a dictionary mapping:
            "outliers_detected" : list of bools per channel that are true if it is considered an outlier
            "is_sufficient_batches": if o_r was >= fraction_batches_used_threshold:
                where o_r = counted_batches / total_batches
            "constant_channels": if non_constant_per_channel != total_batches for each channel
        """
        outlier_dict: Dict[str, List[bool]] = {self.OUTLIER_KEY: [], self.IS_SUFFICIENT_BATCHES_KEY: []}

        # get both as flattened lists for easy mapping
        ratios_list: List = percentile_ratios.tolist()
        num_batches_list: List = counted_batches.tolist()

        # calculate whether channels were statistically significant
        significant_size = [
            batch_size / total_batches >= self.fraction_batches_used_threshold for batch_size in num_batches_list
        ]
        outlier_dict[self.IS_SUFFICIENT_BATCHES_KEY] = significant_size

        # calculate whether there were constant batches through channels
        is_constant_channel = [
            True if channel_batch_count != 0 else False for channel_batch_count in constant_channels
        ]

        # calculate for each channel whether it's an outlier or not based on ratio
        outlier_detected = [ratio > self.ratio_threshold for ratio in ratios_list]
        outlier_dict[self.OUTLIER_KEY] = outlier_detected
        outlier_dict[self.CONSTANT_CHANNEL_KEY] = is_constant_channel

        # return the dictionary with the two lists
        return outlier_dict

    def _generate_info_dict(self, model: GraphModule) -> Dict[str, Dict]:
        r"""
        Helper function for generate_detector_report that does the generation of the dictionary.
        This process is done as specified in generate_detector_report documentation

        Args:
            model (GraphModule): The prepared and calibrated GraphModule with inserted ModelReportObservers

        Returns a dict mapping relavent module fqns to:
            whether there were outliers found in activation before
            the number of batches used for each channel
            whether fraction of applicable batches used is above fraction_batches_used_threshold
            their p_r metric compared to the threshold
            the threshold used to make the recommendation
            the reference_percentile used to make the recommendation
            the channel axis used to determine individual channels
            whether each channel had any constant value batches
            the constant batch counts per channel
            the per channel max values
        """
        # return dictionary mapping observer fqns to desired info
        info_dict: Dict[str, Dict] = {}

        for fqn, module in model.named_modules():
            # if module is supported and it has a pre-observer
            if self._supports_report_gen(module):
                # get pre observer for the module
                pre_obs: ModelReportObserver = getattr(module, self.DEFAULT_PRE_OBSERVER_NAME)

                # get the number of batches and calculated ratio thresholds
                num_batches: torch.Tensor = pre_obs.percentile_batches_tracked
                average_ratios: torch.Tensor = pre_obs.average_percentile_ratio
                channel_batch_cnts: torch.Tensor = pre_obs.constant_channels
                total_batches: int = pre_obs.num_batches_tracked

                # also get the max values
                max_vals: torch.Tensor = pre_obs.max_val

                # we have to specifically modify how we are recording negative ratio for pre-relu layers
                for index, ratio_val in enumerate(average_ratios):
                    # check if we have a negative ratio
                    # a ratio might be negative if we have a situation where the 100th percentile is
                    # > 0 while the nth percentile is < 0, in which case this would not be detected
                    # as an outlier. Since we care more about magnitude, we make it positive.
                    if ratio_val.item() < 0:
                        # first make it positive
                        average_ratios[index] = -ratio_val

                    if ratio_val.item() < 1:
                        # if it's less than 1 we have the flip it as well
                        average_ratios[index] = 1 / ratio_val

                outlier_calcs = self._calculate_outlier_info(average_ratios, num_batches, total_batches, channel_batch_cnts)

                # calculate whether ratios were outliers
                info_dict[fqn] = {
                    self.CHANNEL_AXIS_KEY: self.ch_axis,
                    self.REF_PERCENTILE_KEY: self.reference_percentile,
                    self.RATIO_THRES_KEY: self.ratio_threshold,
                    self.COMP_METRIC_KEY: average_ratios,
                    self.NUM_BATCHES_KEY: num_batches,
                    self.OUTLIER_KEY: outlier_calcs[self.OUTLIER_KEY],
<<<<<<< HEAD
                    self.SUFFICIENT_BATCHES_KEY: outlier_calcs[self.SUFFICIENT_BATCHES_KEY],
                    self.CONSTANT_CHANNEL_KEY: outlier_calcs[self.CONSTANT_CHANNEL_KEY],
                    self.CONSTANT_COUNTS_KEY: channel_batch_cnts,
=======
                    self.IS_SUFFICIENT_BATCHES_KEY: outlier_calcs[self.IS_SUFFICIENT_BATCHES_KEY],
>>>>>>> 74ac41b9
                    self.MAX_VALS_KEY: max_vals
                }

        return info_dict

    def generate_detector_report(self, model: GraphModule) -> Tuple[str, Dict[str, Any]]:
        r"""
        Determines whether input weight equalization is appropriate for a given module.

        Takes advantage of the ModelReport Observer which records the relavent percentile information

        Args:
            model (GraphModule): The prepared and calibrated GraphModule with inserted ModelReportObservers

        Returns a tuple with two elements:
            String report of of whether there are outliers in the activations around certain modules
            Dictionary mapping modules of interest to:
                whether there were outliers found in activation before
                the number of batches used for each channel
                whether fraction of applicable batches used is above fraction_batches_used_threshold
                their p_r metric compared to the threshold
                the threshold used to make the recommendation
                the reference_percentile used to make the recommendation
                the channel axis used to determine individual channels
                whether each channel had any constant value batches
                the constant batch counts per channel
                the per channel max values
        """
        # generate the information dictionary of outlier information
        info_dict = self._generate_info_dict(model)

        # now we can generate report based on this information
        outlier_string = "Outlier detection report: \n"

        # added module check
        added_module: bool = False

        # some strings to be formatted depending on module we are adding
        module_suggestion_str = "For Module {} looked at with axis {}: \n"
        channel_suggestion_str = "\tFor channel {}, we found outliers in the preceding activation data with {}.\n"
        channel_max_value_str = "a max value across all batches of {}"
        note_string = "Note: outlier detection is only reliable for {}. We recommend {} to ensure the most accurate results."
        note_distribution = "stationary distributions"
        note_rec = "running the static vs. dynamic detector to ensure activation data before modules above is stationary"

        # suggestion for constant batch check since that can make it no outliers
        constant_str = "\tFor channel {}, we found {} constant value batches. {}\n"
        constant_suggestion = "We recommend taking a look at the dict and data to see how frequent this occured and why."

        # compile the suggestion string
        for module_fqn in info_dict:
            # get module specific info
            mod_info: Dict[str, Any] = info_dict[module_fqn]
            # check to see if we already added high level model desc
            added_model_desc = False
            # look at each individual channel and add a suggestion
            for index, outlier_detected in enumerate(mod_info[self.OUTLIER_KEY]):
                if outlier_detected:
                    # we found at least 1 outlier
                    if not added_model_desc:
                        # add the module level description
                        outlier_string += module_suggestion_str.format(module_fqn, self.ch_axis)
                        added_model_desc = True

                    # we mark that we found at least one outlier
                    added_module = True
                    max_value_found_str = channel_max_value_str.format(mod_info[self.MAX_VALS_KEY][index])
                    channel_str = channel_suggestion_str.format(index, max_value_found_str)
                    outlier_string += channel_str

                # also check if we found constant batch
                if mod_info[self.CONSTANT_CHANNEL_KEY][index]:
                    # make sure we add a module level highlight.
                    if not added_model_desc:
                        # add the module level description
                        outlier_string += module_suggestion_str.format(module_fqn, self.ch_axis)
                        added_model_desc = True

                    constant_values_for_channel = mod_info[self.CONSTANT_COUNTS_KEY]
                    formatted_str = constant_str.format(index, constant_values_for_channel, constant_suggestion)
                    outlier_string += formatted_str
                    # we also added at least one thing to description
                    added_module = True


        # if found outlier, give suggestion, else give default response
        if added_module:
            # compose the note string
            note_composed = note_string.format(note_distribution, note_rec)
            outlier_string += note_composed
        else:
            outlier_string += "There were no outliers found in the activations.\n"

        return (outlier_string, info_dict)<|MERGE_RESOLUTION|>--- conflicted
+++ resolved
@@ -938,7 +938,7 @@
         reference_percentile (float, optional): The denominator to find the relative scale of the 100th percentile
             Should be between 0 and 1
             Default: 0.975
-        fraction_batches_used_threshold (float, optional): Fraction of batches to determine outliers per channel should be above this
+        fraction_batches_used_threshold (float, optional): Threshold to ensure enough batches used in outlier calculations
             If fraction is below this, we deem number of samples used to calculate outliers as insignificant and alert user
             regardless of whether we detected outliers or not in channel to take a closer look at channel results
             Should be between 0 and 1
@@ -975,7 +975,6 @@
     REF_PERCENTILE_KEY = "reference_percentile"
     CHANNEL_AXIS_KEY = "channel_axis"
     MAX_VALS_KEY = "per_channel_max"
-    CONSTANT_CHANNEL_KEY = "constant_channels"
     CONSTANT_COUNTS_KEY = "constant_batch_counts"
 
     def __init__(
@@ -1075,7 +1074,6 @@
         percentile_ratios: torch.Tensor,
         counted_batches: torch.Tensor,
         total_batches: int,
-        constant_channels: torch.Tensor,
     ) -> Dict[str, List[bool]]:
         r"""
         Gives info on whether the percentile ratios cacluated would be considered outliers
@@ -1085,13 +1083,11 @@
             percentile_ratios (torch.Tensor): The average percentile_ratios per channel calculated by the observer
             counted_batches (torch.Tensor): The number of batches used for average calculation per tensor
             total_batches (int): The total number of batches that passed through observer in this epoch
-            constant_channels (torch.Tensor): The counts for constant batches per channel
 
         Returns a dictionary mapping:
             "outliers_detected" : list of bools per channel that are true if it is considered an outlier
             "is_sufficient_batches": if o_r was >= fraction_batches_used_threshold:
                 where o_r = counted_batches / total_batches
-            "constant_channels": if non_constant_per_channel != total_batches for each channel
         """
         outlier_dict: Dict[str, List[bool]] = {self.OUTLIER_KEY: [], self.IS_SUFFICIENT_BATCHES_KEY: []}
 
@@ -1105,15 +1101,9 @@
         ]
         outlier_dict[self.IS_SUFFICIENT_BATCHES_KEY] = significant_size
 
-        # calculate whether there were constant batches through channels
-        is_constant_channel = [
-            True if channel_batch_count != 0 else False for channel_batch_count in constant_channels
-        ]
-
         # calculate for each channel whether it's an outlier or not based on ratio
         outlier_detected = [ratio > self.ratio_threshold for ratio in ratios_list]
         outlier_dict[self.OUTLIER_KEY] = outlier_detected
-        outlier_dict[self.CONSTANT_CHANNEL_KEY] = is_constant_channel
 
         # return the dictionary with the two lists
         return outlier_dict
@@ -1134,7 +1124,6 @@
             the threshold used to make the recommendation
             the reference_percentile used to make the recommendation
             the channel axis used to determine individual channels
-            whether each channel had any constant value batches
             the constant batch counts per channel
             the per channel max values
         """
@@ -1170,7 +1159,7 @@
                         # if it's less than 1 we have the flip it as well
                         average_ratios[index] = 1 / ratio_val
 
-                outlier_calcs = self._calculate_outlier_info(average_ratios, num_batches, total_batches, channel_batch_cnts)
+                outlier_calcs = self._calculate_outlier_info(average_ratios, num_batches, total_batches)
 
                 # calculate whether ratios were outliers
                 info_dict[fqn] = {
@@ -1180,13 +1169,8 @@
                     self.COMP_METRIC_KEY: average_ratios,
                     self.NUM_BATCHES_KEY: num_batches,
                     self.OUTLIER_KEY: outlier_calcs[self.OUTLIER_KEY],
-<<<<<<< HEAD
-                    self.SUFFICIENT_BATCHES_KEY: outlier_calcs[self.SUFFICIENT_BATCHES_KEY],
-                    self.CONSTANT_CHANNEL_KEY: outlier_calcs[self.CONSTANT_CHANNEL_KEY],
+                    self.IS_SUFFICIENT_BATCHES_KEY: outlier_calcs[self.IS_SUFFICIENT_BATCHES_KEY],
                     self.CONSTANT_COUNTS_KEY: channel_batch_cnts,
-=======
-                    self.IS_SUFFICIENT_BATCHES_KEY: outlier_calcs[self.IS_SUFFICIENT_BATCHES_KEY],
->>>>>>> 74ac41b9
                     self.MAX_VALS_KEY: max_vals
                 }
 
@@ -1211,7 +1195,6 @@
                 the threshold used to make the recommendation
                 the reference_percentile used to make the recommendation
                 the channel axis used to determine individual channels
-                whether each channel had any constant value batches
                 the constant batch counts per channel
                 the per channel max values
         """
@@ -1258,14 +1241,14 @@
                     outlier_string += channel_str
 
                 # also check if we found constant batch
-                if mod_info[self.CONSTANT_CHANNEL_KEY][index]:
+                if mod_info[self.CONSTANT_COUNTS_KEY][index] != 0:
                     # make sure we add a module level highlight.
                     if not added_model_desc:
                         # add the module level description
                         outlier_string += module_suggestion_str.format(module_fqn, self.ch_axis)
                         added_model_desc = True
 
-                    constant_values_for_channel = mod_info[self.CONSTANT_COUNTS_KEY]
+                    constant_values_for_channel = mod_info[self.CONSTANT_COUNTS_KEY][index]
                     formatted_str = constant_str.format(index, constant_values_for_channel, constant_suggestion)
                     outlier_string += formatted_str
                     # we also added at least one thing to description
