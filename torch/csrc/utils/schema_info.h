#pragma once

#include <torch/csrc/jit/frontend/function_schema_parser.h>
#include <unordered_set>

namespace torch {
namespace utils {

/**
 * class SchemaInfo
 *
 * FunctionSchema wrapper that publicizes argument value specific operator
 * behavior (mutation, aliasing, special cases, etc...)
 */

struct TORCH_API SchemaInfo {
 public:
  explicit SchemaInfo(c10::FunctionSchema schema)
<<<<<<< HEAD
      : FunctionSchema(schema), updated_(false) {}

=======
      : schema_(std::move(schema)), updated_(false) {}
>>>>>>> 77b7c2d6
  explicit SchemaInfo(const char* signature)
      : schema_(torch::jit::parseSchema(signature)), updated_(false) {}

  bool hasSideEffects() const;

  bool is_mutable();

  bool is_mutable(size_t index);

  bool is_mutable(c10::string_view name);

  bool is_non_deterministic() const;

  bool may_alias(
      const c10::SchemaArgument& lhs,
      const c10::SchemaArgument& rhs);

  void addArgumentValue(const std::string& name, const at::IValue& value);

  void addArgumentValues(
      const std::vector<c10::optional<at::IValue>>& value_list);

  void addArgumentValues(
      const std::unordered_map<std::string, at::IValue>& values);

 private:
  at::IValue flattenZeroDimIValue(const at::IValue& value) const;

  void generateAliasMaps();

  // Map of argument IValues
  std::unordered_map<std::string, at::IValue> value_map_;

  // Alias map of inputs with each other
  std::vector<std::unordered_set<size_t>> input_alias_map_;

  // Alias map of outputs to inputs
  std::vector<std::unordered_set<size_t>> output_alias_map_;

  c10::FunctionSchema schema_;

  bool updated_;
};
} // namespace utils
} // namespace torch<|MERGE_RESOLUTION|>--- conflicted
+++ resolved
@@ -16,16 +16,11 @@
 struct TORCH_API SchemaInfo {
  public:
   explicit SchemaInfo(c10::FunctionSchema schema)
-<<<<<<< HEAD
-      : FunctionSchema(schema), updated_(false) {}
-
-=======
       : schema_(std::move(schema)), updated_(false) {}
->>>>>>> 77b7c2d6
   explicit SchemaInfo(const char* signature)
       : schema_(torch::jit::parseSchema(signature)), updated_(false) {}
 
-  bool hasSideEffects() const;
+  bool has_side_effects() const;
 
   bool is_mutable();
 
