#include <torch/csrc/jit/mobile/nnc/aot_compiler.h>

#include <ATen/Functions.h>
#include <ATen/NativeFunctions.h>
#include <torch/csrc/jit/backends/backend.h>
#include <torch/csrc/jit/backends/backend_detail.h>
#include <torch/csrc/jit/backends/backend_preprocess.h>
#include <torch/csrc/jit/ir/ir.h>
#include <torch/csrc/jit/jit_log.h>
#include <torch/csrc/jit/passes/constant_propagation.h>
#include <torch/csrc/jit/passes/dead_code_elimination.h>
#include <torch/csrc/jit/passes/frozen_graph_optimizations.h>
#include <torch/csrc/jit/passes/lower_tuples.h>
#include <torch/csrc/jit/passes/peephole.h>
#include <torch/csrc/jit/passes/remove_mutation.h>
#include <torch/csrc/jit/passes/shape_analysis.h>
#include <torch/csrc/jit/passes/symbolic_shape_analysis.h>
#include <torch/csrc/jit/runtime/jit_trace.h>
#include <torch/csrc/jit/tensorexpr/graph_opt.h>
#include <torch/csrc/jit/tensorexpr/ir.h>
#include <torch/csrc/jit/tensorexpr/ir_simplifier.h>
#include <torch/csrc/jit/tensorexpr/kernel.h>
#include <torch/csrc/jit/tensorexpr/llvm_codegen.h>
#include <fstream>

using namespace torch::jit;
using namespace torch::jit::tensorexpr;

namespace torch {
namespace jit {
namespace mobile {
namespace nnc {

std::vector<int64_t> getConstSizes(const BufPtr b) {
  std::vector<int64_t> r;
  for (const auto& dim : b->dims()) {
    LongImmPtr imm_dim = to<LongImm>(dim);
    // TODO: assert it's actually immediate
    int64_t s = imm_dim->value();
    r.push_back(s);
  }
  return r;
}

// Construct input-specs vector from the inputs of the original graph
std::vector<mobile::nnc::InputSpec> toInputSpecs(
    const std::shared_ptr<Graph>& g) {
  std::vector<mobile::nnc::InputSpec> specs;
  for (auto v : g->inputs()) {
    const auto& t = v->type();
    mobile::nnc::InputSpec spec;
    TORCH_CHECK(t->kind() == TypeKind::TensorType, "Unsupported input type");
    const auto& tt = t->cast<TensorType>();
    spec.sizes_ = {};
    auto sizes_vec = *tt->sizes().sizes();
    for (auto s : sizes_vec) {
      spec.sizes_.push_back(s ? *s : 0);
    }
    spec.dtype_ = *tt->scalarType();
    specs.emplace_back(std::move(spec));
  }
  return specs;
}

// Locate symbolic shapes in shapes of the inputs.
//
// For each symbolic shape we're trying to find the input from which it can be
// extracted and the dimension index in that input.
// For instance, if we have
// graph(%x : Float(SS(-1), 10), %y : Long(20, SS(-2), %ss_1 : int, %ss_2 : int)
// then we would need to find locations of two symbolic shapes: SS(-1) and
// SS(-2). The first one corresponds to the first dimension of the first input,
// the second one corresponds to the second dimension of the second input,
// so we will return {{0, 0}, {1, 1}}.
//
// If a symbolic shape cannot be found among dimensions of inputs, we
// will throw an error (this situation is possible when symbolic shape
// corresponds to the size of an intermediate - we don't support this
// case here yet).
//
// If a symbolic shape can be found in several different positions, we
// return the first one we find (TODO: maybe we should return all and
// verify that they all match at runtime).
std::vector<SymbolicShapePosition> findSymbolicShapePositions(
    std::shared_ptr<tensorexpr::TensorExprKernel> kernel) {
  std::vector<SymbolicShapePosition> res;
  for (int64_t sym_idx : kernel->getSymbolicShapeInputs()) {
    bool found = false;
    for (int64_t input_idx : c10::irange(kernel->graph()->inputs().size())) {
      auto input = kernel->graph()->inputs()[input_idx];

      if (!input->type()->cast<TensorType>()) {
        continue;
      }
      auto tt = input->type()->expect<TensorType>();
      if (!tt->symbolic_sizes().sizes()) {
        continue;
      }
      std::vector<at::ShapeSymbol> shape_vec = *tt->symbolic_sizes().sizes();
      for (int64_t dim_idx : c10::irange(shape_vec.size())) {
        if (shape_vec[dim_idx].value() == sym_idx) {
          res.push_back({input_idx, dim_idx});
          found = true;
          break;
        }
      }
      if (found) {
        break;
      }
    }
    TORCH_CHECK(
        found, "Could not locate a symbolic shape among input tensor shapes");
  }
  return res;
}

std::unique_ptr<Function> compileMethod(
    std::shared_ptr<tensorexpr::TensorExprKernel> kernel,
    const std::string& method_name,
    const std::vector<std::vector<int64_t>>& sizes,
    const std::vector<at::ScalarType>& types) {
  auto func = std::make_unique<Function>();
  func->set_name(method_name);
  func->set_input_specs(toInputSpecs(kernel->graph()));

  auto params = c10::impl::GenericList(c10::AnyType::get());
  auto const_descriptors = kernel->getConstantDescriptors();
  for (const auto& cd : const_descriptors) {
    auto sizes = getConstSizes(cd.buf);
    if (!cd.node) {
      // sizes.empty() needs to be handled as sizes can be empty for Scalar
      // Tensors
      at::Tensor const_tensor = !sizes.empty()
          ? at::from_blob(cd.ptr, sizes).clone()
          : at::native::wrapped_scalar_tensor(*static_cast<double*>(cd.ptr));
      params.push_back(const_tensor);
    } else {
      params.emplace_back(toIValue(cd.node->output()));
    }
  }
  func->set_parameters(params);

  MemoryPlan plan;
  plan.buffer_sizes_ = {}; // temp_sizes_;
  // TODO: implement prealloc optimization and fill in temp_sizes
  func->set_memory_plan(plan);

  int64_t n_inputs = kernel->graph()->inputs().size();
  int64_t n_outputs = kernel->graph()->outputs().size();
  std::vector<OutputSpec> out_spec;
  for (int64_t idx = n_inputs; idx < n_inputs + n_outputs; idx++) {
    const auto& ba = kernel->getBufferArgs()[idx];
    OutputSpec output;
    output.sizes_ = getConstSizes(ba.buf());
    // TODO: assert the output is a buffer and not a scalar
    output.dtype_ = ba.buf()->dtype().scalar_type();
    if (isQIntType(output.dtype_)) {
      // Supporting only static qscale/qzero
      output.qscale_ =
          to<DoubleImm>(torch::jit::tensorexpr::IRSimplifier::simplify(
                            ba.buf()->qscale()))
              ->value();
      output.qzero_ =
          to<LongImm>(
              torch::jit::tensorexpr::IRSimplifier::simplify(ba.buf()->qzero()))
              ->value();
    }
    out_spec.push_back(output);
  }
  func->set_output_specs(out_spec);
  func->set_sym_shape_positions(findSymbolicShapePositions(kernel));

  return func;
}

std::pair<std::unique_ptr<Function>, const std::string> aotCompile(
    const std::string& method_name,
    std::shared_ptr<Graph>& g,
    const std::vector<std::vector<int64_t>>& sizes,
    const std::vector<at::ScalarType>& types,
    const std::string& kernel_func_name) {
  GRAPH_DEBUG("Input sizes ", sizes);
  GRAPH_DEBUG("Input types ", types);
  GRAPH_DEBUG("Method name ", method_name);
  GRAPH_DEBUG("Kernel func name ", kernel_func_name);

  std::shared_ptr<tensorexpr::TensorExprKernel> kernel =
      std::make_shared<tensorexpr::TensorExprKernel>(
          TensorExprKernel(g, kernel_func_name));

  const std::string compiled_assembly = kernel->getCodeText("asm");

  auto func = compileMethod(kernel, method_name, sizes, types);
  return std::make_pair(std::move(func), compiled_assembly);
}

void writeOutputLlvmAssembly(
    const std::string& asm_code,
    const std::string& output_llvm_file_name) {
  std::ofstream output(output_llvm_file_name);
  output << asm_code;
  GRAPH_DEBUG(
      "The compiled llvm assembly code was saved to ", output_llvm_file_name);
}

std::vector<std::string> split(
    char separator,
    const std::string& string,
    bool ignore_empty = true) {
  std::vector<std::string> pieces;
  std::stringstream ss(string);
  std::string item;
  while (getline(ss, item, separator)) {
    if (!ignore_empty || !item.empty()) {
      pieces.push_back(std::move(item));
    }
  }
  return pieces;
}

std::vector<std::vector<int64_t>> parseInputShapes(
    const std::string& input_dims_s) {
  std::vector<std::string> input_dims_list = split(';', input_dims_s);
  std::vector<std::vector<int64_t>> inputs;
  for (const auto& input_dims_item : input_dims_list) {
    auto input_dims_str = split(',', input_dims_item);
    std::vector<int64_t> input_dims;
    input_dims.reserve(input_dims_str.size());
    for (const auto& s : input_dims_str) {
      input_dims.push_back(c10::stoi(s));
    }
    inputs.push_back(input_dims);
  }
  return inputs;
}

std::vector<at::ScalarType> parseInputTypes(
    const std::string& input_types_str) {
  std::vector<std::string> inputTypes = split(';', input_types_str);
  std::vector<at::ScalarType> scalarTypes;
  for (const auto& inputType : inputTypes) {
    at::ScalarType scalarType;
    if (inputType == "float") {
      scalarType = at::ScalarType::Float;
    } else if (inputType == "uint8") {
      scalarType = at::ScalarType::Byte;
    } else if (inputType == "int64") {
      scalarType = at::ScalarType::Long;
    } else {
      CAFFE_THROW("Unsupported input type: ", inputType);
    }
    scalarTypes.push_back(scalarType);
  }
  return scalarTypes;
}

std::string getNncKernelId(
    const std::string& model_name,
    const std::string& model_version,
    const std::string& method_name) {
  // TODO: calculate the version_token.
  const std::string version_token = "VERTOKEN";
  return model_name + ":" + model_version + ":" + method_name + ":" +
      version_token;
}

std::string getNncKernelFuncName(
    const std::string& model_name,
    const std::string& model_version,
    const std::string& method_name) {
  return "nnc_" + model_name + "_" + model_version + "_" + method_name;
}

std::shared_ptr<Graph> preprocessGraphPasses(
    std::shared_ptr<Graph>& graph,
    const std::vector<c10::optional<at::Tensor>>& example_inputs) {
  GRAPH_DEBUG("Before preprocessing graph passes: ", *graph);
  torch::jit::RemoveTensorMutation(graph);
  torch::jit::EliminateDeadCode(graph->block());
  graph = torch::jit::tensorexpr::removeUnusedSelfArgument(graph);

  torch::jit::tensorexpr::annotateInputShapes(graph, example_inputs);
  torch::jit::OptimizeFrozenGraph(graph, true);
  torch::jit::PropagateShapesOnGraph(graph);
  torch::jit::PeepholeOptimize(graph, false);
  torch::jit::ConstantPropagation(graph);
  torch::jit::PropagateShapesOnGraph(graph);
  torch::jit::PeepholeOptimize(graph, false);
  torch::jit::ConstantPropagation(graph);

  tensorexpr::removeUnusedSelfArgument(graph);

  std::vector<at::IValue> example_values;
  for (auto example_input : example_inputs) {
    example_values.emplace_back(*example_input);
  }
  graph = TraceGraph(graph, example_values);
  tensorexpr::annotateInputShapes(graph, example_inputs);

  // TODO: Remove annotateInputShapes pass when TraceGraph can also capture
  // input shapes
  RemoveListMutation(graph);
  RemoveTensorMutation(graph);
  EliminateDeadCode(graph);
  LowerAllTuples(graph);
  GRAPH_DEBUG("After preprocessing graph passes: ", *graph);
  return graph;
}

std::vector<c10::optional<at::Tensor>> generateExampleInputs(
    const std::vector<std::vector<int64_t>>& inputShapes,
    const std::vector<at::ScalarType>& inputTypes) {
  std::vector<c10::optional<at::Tensor>> example_inputs;
  example_inputs.reserve(inputShapes.size());
  for (int i = 0; i < inputShapes.size(); ++i) {
    example_inputs.emplace_back(
        at::rand(inputShapes[i]).to(at::dtype(inputTypes[i])));
  }
  return example_inputs;
}

c10::IValue preprocess(
    const torch::jit::Module& mod,
    const c10::Dict<c10::IValue, c10::IValue>& compile_spec,
    const torch::jit::BackendDebugHandleGenerator& generate_debug_handles) {
  torch::jit::mobile::nnc::CompilationUnit cu;
  for (const auto& kv : compile_spec) {
    GRAPH_DEBUG("Key: ", kv.key());
    GRAPH_DEBUG("Value: ", kv.value());
    std::string method_name = *(kv.key().toString());
    GRAPH_DEBUG("Method name: ", method_name);
    auto method_spec = kv.value().toGenericDict();
    std::string model_name = *method_spec.at("model_name").toString();
    std::string model_version = *method_spec.at("model_version").toString();
    std::string asmfile_name = *method_spec.at("asmfile").toString();
<<<<<<< HEAD
    std::string arch = *method_spec.at("arch").toString();
    std::cout << "Model name: " << model_name << "\n";
    std::cout << "Model version: " << model_version << "\n";
    std::cout << "Asm file name: " << asmfile_name << "\n";
    std::cout << "Arch: " << arch << "\n";

    if (arch == "x86-64") {
      LLVMTargetTriple() = "x86_64-unknown-unknown";
      LLVMTargetAttrs() = "";
    } else if (arch == "aarch64") {
      LLVMTargetTriple() = "aarch64-unknown-unknown";
      LLVMTargetAttrs() = "+neon,+thumb2";
    } else if (arch == "arm") {
      LLVMTargetTriple() = "arm-unknown-unknown";
      LLVMTargetAttrs() = "+neon,+thumb2";
    } else if (arch == "") {
      // Do nothing
    } else {
      TORCH_CHECK(false, "Unknown architecture");
    }
=======
    GRAPH_DEBUG("Model name: ", model_name);
    GRAPH_DEBUG("Model version: ", model_version);
    GRAPH_DEBUG("Asm file name: ", asmfile_name);
>>>>>>> d319365b

    auto method = mod.get_method(method_name);
    auto graph = toGraphFunction(method.function()).graph()->copy();

    auto sizes = parseInputShapes(*method_spec.at("sizes").toString());
    auto types = parseInputTypes(*method_spec.at("types").toString());

    auto example_inputs = generateExampleInputs(sizes, types);
    graph = preprocessGraphPasses(graph, example_inputs);

    auto kernel_func_name =
        getNncKernelFuncName(model_name, model_version, method_name);
    auto compiled = torch::jit::mobile::nnc::aotCompile(
        method_name, graph, sizes, types, kernel_func_name);
    writeOutputLlvmAssembly(compiled.second, asmfile_name);
    auto func = std::move(compiled.first);
    func->set_nnc_kernel_id(
        getNncKernelId(model_name, model_version, method_name));
    cu.register_function(std::move(func));
  }
  return cu.serialize();
}

static auto reg = torch::jit::backend_preprocess_register("nnc", preprocess);

} // namespace nnc
} // namespace mobile
} // namespace jit
} // namespace torch<|MERGE_RESOLUTION|>--- conflicted
+++ resolved
@@ -333,12 +333,11 @@
     std::string model_name = *method_spec.at("model_name").toString();
     std::string model_version = *method_spec.at("model_version").toString();
     std::string asmfile_name = *method_spec.at("asmfile").toString();
-<<<<<<< HEAD
     std::string arch = *method_spec.at("arch").toString();
-    std::cout << "Model name: " << model_name << "\n";
-    std::cout << "Model version: " << model_version << "\n";
-    std::cout << "Asm file name: " << asmfile_name << "\n";
-    std::cout << "Arch: " << arch << "\n";
+    GRAPH_DEBUG("Model name: ", model_name);
+    GRAPH_DEBUG("Model version: ", model_version);
+    GRAPH_DEBUG("Asm file name: ", asmfile_name);
+    GRAPH_DEBUG("Arch: ", arch);
 
     if (arch == "x86-64") {
       LLVMTargetTriple() = "x86_64-unknown-unknown";
@@ -354,11 +353,6 @@
     } else {
       TORCH_CHECK(false, "Unknown architecture");
     }
-=======
-    GRAPH_DEBUG("Model name: ", model_name);
-    GRAPH_DEBUG("Model version: ", model_version);
-    GRAPH_DEBUG("Asm file name: ", asmfile_name);
->>>>>>> d319365b
 
     auto method = mod.get_method(method_name);
     auto graph = toGraphFunction(method.function()).graph()->copy();
