--- conflicted
+++ resolved
@@ -1,12 +1,10 @@
 #include <torch/csrc/jit/tensorexpr/graph_opt.h>
 
 #include <torch/csrc/jit/jit_log.h>
-#include <torch/csrc/jit/jit_opt_limit.h>
+#include <torch/csrc/jit/passes/dead_code_elimination.h>
 #include <torch/csrc/jit/passes/tensorexpr_fuser.h>
 #include <torch/csrc/jit/runtime/symbolic_shape_registry_util.h>
 #include <torch/csrc/jit/tensorexpr/kernel.h>
-
-#include <torch/csrc/jit/passes/dead_code_elimination.h>
 
 namespace torch {
 namespace jit {
@@ -261,7 +259,6 @@
   return new_syms;
 }
 
-<<<<<<< HEAD
 bool isGraphCompilable(const std::shared_ptr<Graph>& graph) {
   for (auto input : graph->inputs()) {
     auto const& t = input->type();
@@ -423,7 +420,7 @@
   return graph;
 }
 
-bool tryTrimmingGraph(const std::shared_ptr<Graph>& graph) {
+bool trimGraphOnce(const std::shared_ptr<Graph>& graph) {
   Node* ret = graph->return_node();
   std::unordered_set<Value*> graph_inputs(
       graph->inputs().begin(), graph->inputs().end());
@@ -432,15 +429,19 @@
   bool changed = false;
   for (int idx = 0; idx < ret->inputs().size(); idx++) {
     auto v = ret->inputs()[idx];
-    if (graph_inputs.count(v))
+    if (graph_inputs.count(v)) {
       continue;
-
+    }
+    // Delete the graph output IDX and add all inputs of the node producing that
+    // value to the graph outputs
     graph->eraseOutput(idx);
     for (auto v_ins : v->node()->inputs()) {
-      if (outputs.count(v_ins))
+      if (outputs.count(v_ins)) {
         continue;
-      if (v_ins->node()->kind() == prim::Constant)
+      }
+      if (v_ins->node()->kind() == prim::Constant) {
         continue;
+      }
 
       graph->registerOutput(v_ins);
     }
@@ -458,10 +459,7 @@
       if (!tt->scalarType() || !c10::isQIntType(*tt->scalarType())) {
         continue;
       }
-      std::cerr << "NODE: " << *v->node() << "\n";
-      std::cerr << "TYPE: " << *tt << "\n";
-      Node* deq =
-          graph->create(c10::Symbol::fromQualString("aten::dequantize"), {v});
+      Node* deq = graph->create(aten::dequantize, {v});
       graph->appendNode(deq);
       deq->output()->setType(tt->withScalarType(c10::kFloat));
       v->replaceAllUsesAfterNodeWith(deq, deq->output());
@@ -470,22 +468,19 @@
   return graph;
 }
 
-std::shared_ptr<Graph> trimGraph(const std::shared_ptr<Graph>& graph) {
+std::shared_ptr<Graph> trimGraph(
+    const std::shared_ptr<Graph>& graph,
+    int64_t iters) {
   bool changed = true;
-  int max_iters = 1000;
-  int iter = 0;
-  while (changed && iter++ < max_iters) {
-    if (!JIT_OPT_ALLOWED)
-      break;
-    changed = tryTrimmingGraph(graph);
+  int64_t iter = 0;
+  while (changed && iter++ < iters) {
+    changed = trimGraphOnce(graph);
     EliminateDeadCode(graph->block());
   }
   dequantizeResults(graph);
   return graph;
 }
 
-=======
->>>>>>> 3e457395
 } // namespace tensorexpr
 } // namespace jit
 } // namespace torch