--- conflicted
+++ resolved
@@ -3,6 +3,7 @@
 
 import torch._prims.utils as utils
 from torch._prims.utils import (
+    check,
     TensorLike,
     TensorLikeType,
     ShapeType,
@@ -102,6 +103,7 @@
     "gcd",
     "ge",
     "gt",
+    "hypot",
     "igamma",
     "igammac",
     "le",
@@ -172,6 +174,10 @@
     "empty_strided",
     "scalar_tensor",
     #
+    # Linear algebra (linalg) Prims
+    #
+    "svd",
+    #
     # Randomness Prims
     #
     "uniform",
@@ -196,6 +202,7 @@
     "exp",
     "expm1",
     "floor",
+    "imag",
     "isfinite",
     "lgamma",
     "log",
@@ -204,6 +211,7 @@
     "log10",
     "reciprocal",
     "neg",
+    "real",
     "round",
     "rsqrt",
     "sin",
@@ -315,7 +323,7 @@
 def _make_prim(
     *,
     schema: str,
-    return_type: RETURN_TYPE,
+    return_type: Union[RETURN_TYPE, Tuple[RETURN_TYPE, ...]],
     meta: Callable,
     impl_aten: Callable,
     impl_nvfuser: Optional[Callable] = None,
@@ -610,8 +618,18 @@
 )
 
 
-def _cbrt_aten(a: torch.Tensor):
-    return pow(a, (1 / 3))
+def _cbrt_aten(a: torch.Tensor) -> Tensor:
+    utils.check(
+        not a.is_complex(),
+        lambda: "cbrt: Complex inputs not supported. Consider calling torch.pow(a, 1.0/3.0)",
+    )
+    # Returns the real cubic root of the number.
+    # Note that if a < 0, pow(a, (1. / 3.)) returns th complex number
+    # exp(1/3 * log(a)) = exp(1/3 * (log(abs(a)) + pi*i)) = cbrt(abs(a)) * e^{pi/3*i}
+    # which is a complex number.
+    # For more info see the section Note in
+    # https://en.cppreference.com/w/cpp/numeric/math/cbrt
+    return torch.copysign(torch.pow(a.abs(), 1 / 3), a)
 
 
 cbrt = _make_elementwise_unary_prim(
@@ -722,6 +740,7 @@
     ),
     return_type=RETURN_TYPE.VIEW,
     impl_aten=torch.imag,
+    impl_nvfuser=_imag_nvfuser,  # type: ignore[name-defined]
     doc="",
 )
 
@@ -781,6 +800,7 @@
     ),
     return_type=RETURN_TYPE.VIEW,
     impl_aten=torch.real,
+    impl_nvfuser=_real_nvfuser,  # type: ignore[name-defined]
     doc="",
 )
 
@@ -1002,6 +1022,13 @@
     impl_nvfuser=_gt_nvfuser,  # type: ignore[name-defined]
     doc="",
     type_promotion=ELEMENTWISE_PRIM_TYPE_PROMOTION_KIND.ALWAYS_BOOL,
+)
+
+hypot = _make_elementwise_binary_prim(
+    "hypot",
+    impl_aten=torch.hypot,
+    doc="",
+    type_promotion=ELEMENTWISE_PRIM_TYPE_PROMOTION_KIND.DEFAULT,
 )
 
 igamma = _make_elementwise_binary_prim(
@@ -1917,35 +1944,6 @@
 #
 # Type conversions
 #
-<<<<<<< HEAD
-# TODO: model memory format on TensorMeta
-# TODO: make clone a reference following its implementation in TensorFactories.cpp
-def _clone_meta(
-    a: TensorLikeType, *, memory_format: torch.memory_format
-) -> TensorLikeType:
-    strides = utils.compute_elementwise_output_strides(a)
-    return TensorMeta(a, strides=strides)
-
-
-def _clone_aten(a: Tensor, *, memory_format: torch.memory_format) -> Tensor:
-    return torch.clone(a, memory_format=memory_format)
-
-
-_clone_doc = """
-    Creates a copy of a tensors.
-"""
-
-clone = _make_prim(
-    schema="clone(Tensor a, *, MemoryFormat memory_format) -> Tensor",
-    meta=_clone_meta,
-    impl_aten=_clone_aten,
-    return_type=RETURN_TYPE.NEW,
-    doc=_clone_doc,
-)
-
-
-=======
->>>>>>> 282de553
 def _convert_element_type_meta(a: TensorLikeType, dtype: torch.dtype) -> TensorLikeType:
     # Type checks
     assert isinstance(a, TensorLike)
@@ -2000,7 +1998,7 @@
     assert isinstance(a, TensorLike)
     assert isinstance(device, (str, torch.device))
 
-    return TensorMeta(a, device=utils.wrap_device(device))
+    return TensorMeta(a, device=utils.canonicalize_device(device))
 
 
 def _device_put_aten(a: Tensor, device: Union[str, torch.device]) -> Tensor:
@@ -2529,6 +2527,66 @@
     doc=_scalar_tensor_doc,
 )
 
+
+#
+# Linear algebra (linalg) prims
+#
+
+
+def _svd_meta(
+    A: TensorLikeType, *, full_matrices: bool
+) -> Tuple[TensorLikeType, TensorLikeType, TensorLikeType]:
+    utils.check_is_matrix(A, "linalg.svd")
+    utils.check_fp_or_complex(A.dtype, "linalg.svd", allow_low_precision_dtypes=False)
+
+    A_shape = A.shape
+    batch = A_shape[:-2]
+    m, n = A_shape[-2:]
+    k = min(m, n)
+
+    shape_U = batch + (m, m if full_matrices else k)
+    strides_U = utils.make_contiguous_strides_for(shape_U, row_major=False)
+    U = TensorMeta(shape=shape_U, strides=strides_U, dtype=A.dtype, device=A.device)
+
+    shape_S = batch + (k,)
+    strides_S = utils.make_contiguous_strides_for(shape_S)
+    S = TensorMeta(
+        shape=shape_S,
+        strides=strides_S,
+        dtype=utils.corresponding_real_dtype(A.dtype) if A.is_complex() else A.dtype,
+        device=A.device,
+    )
+
+    shape_Vh = batch + (n if full_matrices else k, n)
+    # The CPU backend returns V, but the cuSolver backend returns V^H
+    # TODO The MAGMA backend returns V, so this is wrong if used with the MAGMA backend
+    is_cuda = A.device.type == "cuda"
+    strides_Vh = utils.make_contiguous_strides_for(shape_Vh, row_major=is_cuda)
+    Vh = TensorMeta(shape=shape_Vh, strides=strides_Vh, dtype=A.dtype, device=A.device)
+    return U, S, Vh
+
+
+def _svd_aten(
+    A: TensorLikeType, *, full_matrices: bool
+) -> Tuple[Tensor, Tensor, Tensor]:
+    return torch.linalg.svd(A, full_matrices=full_matrices)
+
+
+_svd_doc = """
+    Returns the SVD of a matrix or batch of matrices.
+
+    The `full_matrices` flag controls whether the full or reduced SVD decomposition is returned.
+"""
+
+svd = _make_prim(
+    schema="svd(Tensor A, *, bool full_matrices) -> (Tensor U, Tensor S, Tensor Vh)",
+    meta=_svd_meta,
+    impl_aten=_svd_aten,
+    return_type=(RETURN_TYPE.NEW, RETURN_TYPE.NEW, RETURN_TYPE.NEW),
+    doc=_svd_doc,
+)
+
+
 #
 # Randomness Prims
 #
