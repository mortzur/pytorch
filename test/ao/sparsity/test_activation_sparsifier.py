# -*- coding: utf-8 -*-
# Owner(s): ["module: unknown"]

import copy
from torch.testing._internal.common_utils import TestCase
import logging
import torch
from torch.ao.sparsity.experimental.activation_sparsifier.activation_sparsifier import ActivationSparsifier
import torch.nn as nn
import torch.nn.functional as F
from torch.ao.sparsity.sparsifier.utils import module_to_fqn

logging.basicConfig(format='%(asctime)s - %(name)s - %(levelname)s - %(message)s', level=logging.INFO)


class Model(nn.Module):
    def __init__(self):
        super().__init__()
        self.conv1 = nn.Conv2d(1, 32, kernel_size=3)
        self.conv2 = nn.Conv2d(32, 32, kernel_size=3)
        self.identity1 = nn.Identity()
        self.max_pool1 = nn.MaxPool2d(kernel_size=2, stride=2)

        self.linear1 = nn.Linear(4608, 128)
        self.identity2 = nn.Identity()
        self.linear2 = nn.Linear(128, 10)

    def forward(self, x):
        out = self.conv1(x)
        out = self.conv2(out)
        out = self.identity1(out)
        out = self.max_pool1(out)

        batch_size = x.shape[0]
        out = out.reshape(batch_size, -1)

        out = F.relu(self.identity2(self.linear1(out)))
        out = self.linear2(out)
        return out


<<<<<<< HEAD
class _ActivationSparsifierUtils:
    """
    Contains utility functions to build and test an activation sparsifier
    """
    @staticmethod
    def _get_defaults():
        """Returns the default config and sparse config dicts
        that will be passed while creating the sparsifier object
        """
        sparse_config = {
            'sparsity_level': 0.5
        }

        def agg_fn(x, y):
            return x + y

        def reduce_fn(x):
            return torch.mean(x, dim=0)

        return {
            'aggregate_fn': agg_fn,
            'reduce_fn': reduce_fn
        }, sparse_config

    @staticmethod
    def _get_register_layer_args(model):
        r"""Builds configuration for the layers that is going to be attached to the sparsifier.

        Returns:
            a list of tuples
                Each entry in the list corresponds to the layer arguments.
                First entry in the tuple corresponds to all the arguments other than sparse_config
                Second entry in the tuple corresponds to sparse_config
        """
        def _vanilla_norm_sparsifier(data, sparsity_level):
            r"""Similar to data norm spasifier but block_shape = (1,1).
            Simply, flatten the data, sort it and mask out the values less than threshold
            """
            data_norm = torch.abs(data).flatten()
            _, sorted_idx = torch.sort(data_norm)
            threshold_idx = round(sparsity_level * len(sorted_idx))
            sorted_idx = sorted_idx[:threshold_idx]

            mask = torch.ones_like(data_norm)
            mask.scatter_(dim=0, index=sorted_idx, value=0)
            mask = mask.reshape(data.shape)

            return mask

        register_layer1_args = {
            'layer': model.conv1,
            'mask_fn': _vanilla_norm_sparsifier
        }
        sparse_config_layer1 = {'sparsity_level': 0.3}

        register_layer2_args = {
            'layer': model.linear1,
            'features': [0, 10, 234],
            'feature_dim': 1,
            'mask_fn': _vanilla_norm_sparsifier
        }

        sparse_config_layer2 = {'sparsity_level': 0.1}

        register_layer3_args = {
            'layer': model.identity1,
            'mask_fn': _vanilla_norm_sparsifier
        }

        sparse_config_layer3 = {'sparsity_level': 0.3}

        register_layer4_args = {
            'layer': model.identity2,
            'features': [0, 10, 105],
            'feature_dim': 1,
            'mask_fn': _vanilla_norm_sparsifier
        }

        sparse_config_layer4 = {'sparsity_level': 0.1}

        layer_config_list = [(register_layer1_args, sparse_config_layer1), (register_layer2_args, sparse_config_layer2)]
        layer_config_list += [(register_layer3_args, sparse_config_layer3), (register_layer4_args, sparse_config_layer4)]
        return layer_config_list


class _ActivationSparsiferTestCase(TestCase):
    """Runner class for unit tests that comprises functions to test each functionality
    """
    def check_constructor(self, activation_sparsifier, model, defaults, sparse_config):
        """Check if the model, defaults and sparse_config are loaded correctly in the activation
        sparsifier
=======
class TestActivationSparsifier(TestCase):
    def _check_constructor(self, activation_sparsifier, model, defaults, sparse_config):
        """Helper function to check if the model, defaults and sparse_config are loaded correctly
        in the activation sparsifier
>>>>>>> 35c16c07
        """
        sparsifier_defaults = activation_sparsifier.defaults
        combined_defaults = {**defaults, 'sparse_config': sparse_config}

        # check model
        assert activation_sparsifier.model == model

        # more keys are populated in activation sparsifier (eventhough they may be None)
        assert len(combined_defaults) <= len(activation_sparsifier.defaults)

        for key, config in sparsifier_defaults.items():
            # all the keys in combined_defaults should be present in sparsifier defaults
            assert config == combined_defaults.get(key, None)

    def _check_register_layer(self, activation_sparsifier, defaults, sparse_config, layer_args_list):
        """Checks if layers in the model are correctly mapped to it's arguments.

        Args:
            activation_sparsifier (sparsifier object)
                activation sparsifier object that is being tested.

            defaults (Dict)
                all default config (except sparse_config)

            sparse_config (Dict)
                default sparse config passed to the sparsifier

            layer_args_list (list of tuples)
                Each entry in the list corresponds to the layer arguments.
                First entry in the tuple corresponds to all the arguments other than sparse_config
                Second entry in the tuple corresponds to sparse_config
        """
        # check args
        data_groups = activation_sparsifier.data_groups
        assert len(data_groups) == len(layer_args_list)
        for layer_args in layer_args_list:
            layer_arg, sparse_config_layer = layer_args

            # check sparse config
            sparse_config_actual = copy.deepcopy(sparse_config)
            sparse_config_actual.update(sparse_config_layer)

            name = module_to_fqn(activation_sparsifier.model, layer_arg['layer'])
            assert data_groups[name]['layer'] == layer_arg['layer']

            assert data_groups[name]['sparse_config'] == sparse_config_actual

            # assert the rest
            other_config_actual = copy.deepcopy(defaults)
            other_config_actual.update(layer_arg)
            other_config_actual.pop('layer')

            for key, value in other_config_actual.items():
                assert key in data_groups[name]
                assert value == data_groups[name][key]

            # get_mask should raise error
            with self.assertRaises(ValueError):
                activation_sparsifier.get_mask(name=name)

    def _check_pre_forward_hook(self, activation_sparsifier, data_list):
        """Registering a layer attaches a pre-forward hook to that layer. This function
        checks if the pre-forward hook works as expected. Specifically, checks if the
        input is aggregated correctly.

        Basically, asserts that the aggregate of input activations is the same as what was
        computed in the sparsifier.

        Args:
            activation_sparsifier (sparsifier object)
                activation sparsifier object that is being tested.

            data_list (list of torch tensors)
                data input to the model attached to the sparsifier

        """
        # can only check for the first layer
        data_agg_actual = data_list[0]
        model = activation_sparsifier.model
        layer_name = module_to_fqn(model, model.conv1)
        agg_fn = activation_sparsifier.data_groups[layer_name]['aggregate_fn']

        for i in range(1, len(data_list)):
            data_agg_actual = agg_fn(data_agg_actual, data_list[i])

        assert torch.all(activation_sparsifier.data_groups[layer_name]['data'] == data_agg_actual)

        return data_agg_actual

    def _check_step(self, activation_sparsifier, data_agg_actual):
        """Checks if .step() works as expected. Specifically, checks if the mask is computed correctly.

        Args:
            activation_sparsifier (sparsifier object)
                activation sparsifier object that is being tested.

            data_agg_actual (torch tensor)
                aggregated torch tensor

        """
        model = activation_sparsifier.model
        layer_name = module_to_fqn(model, model.conv1)
        assert layer_name is not None

        reduce_fn = activation_sparsifier.data_groups[layer_name]['reduce_fn']

        data_reduce_actual = reduce_fn(data_agg_actual)
        mask_fn = activation_sparsifier.data_groups[layer_name]['mask_fn']
        sparse_config = activation_sparsifier.data_groups[layer_name]['sparse_config']
        mask_actual = mask_fn(data_reduce_actual, **sparse_config)

        mask_model = activation_sparsifier.get_mask(layer_name)

        assert torch.all(mask_model == mask_actual)

        for _, config in activation_sparsifier.data_groups.items():
            assert 'data' not in config

    def _check_squash_mask(self, activation_sparsifier, data):
        """Makes sure that squash_mask() works as usual. Specifically, checks
        if the sparsifier hook is attached correctly.
        This is achieved by only looking at the identity layers and making sure that
        the output == layer(input * mask).

        Args:
            activation_sparsifier (sparsifier object)
                activation sparsifier object that is being tested.

            data (torch tensor)
                dummy batched data
        """
        # create a forward hook for checking ouput == layer(input * mask)
        def check_output(name):
            mask = activation_sparsifier.get_mask(name)
            features = activation_sparsifier.data_groups[name].get('features')
            feature_dim = activation_sparsifier.data_groups[name].get('feature_dim')

            def hook(module, input, output):
                input_data = input[0]
                if features is None:
                    assert torch.all(mask * input_data == output)
                else:
                    for feature_idx in range(0, len(features)):
                        feature = torch.Tensor([features[feature_idx]], device=input_data.device).long()
                        inp_data_feature = torch.index_select(input_data, feature_dim, feature)
                        out_data_feature = torch.index_select(output, feature_dim, feature)

                        assert torch.all(mask[feature_idx] * inp_data_feature == out_data_feature)
            return hook

        for name, config in activation_sparsifier.data_groups.items():
            if 'identity' in name:
                config['layer'].register_forward_hook(check_output(name))

        activation_sparsifier.model(data)

<<<<<<< HEAD
    def check_state_dict(self, sparsifier1):
        """Checks if loading and restoring of state_dict() works as expected.
        Basically, dumps the state of the sparsifier and loads it in the other sparsifier
        and checks if all the configuration are in line.

        This function is called at various times in the workflow to makes sure that the sparsifier
        can be dumped and restored at any point in time.
        """
        state_dict = sparsifier1.state_dict()

        new_model = Model()

        # create an empty new sparsifier
        sparsifier2 = ActivationSparsifier(new_model)

        assert sparsifier2.defaults != sparsifier1.defaults
        assert len(sparsifier2.data_groups) != len(sparsifier1.data_groups)

        sparsifier2.load_state_dict(state_dict)

        assert sparsifier2.defaults == sparsifier1.defaults
        assert sparsifier2.state == sparsifier1.state

        dg1, dg2 = sparsifier1.data_groups, sparsifier2.data_groups

        for layer_name, config in dg1.items():
            assert layer_name in dg2

            # exclude hook and layer
            config1 = {key: value for key, value in config.items() if key not in ['hook', 'layer']}
            config2 = {key: value for key, value in dg2[layer_name].items() if key not in ['hook', 'layer']}

            assert config1 == config2


class TestActivationSparsifier(_ActivationSparsiferTestCase):
=======
>>>>>>> 35c16c07
    def test_activation_sparsifier(self):
        """Simulates the workflow of the activation sparsifier, starting from object creation
        till squash_mask().
        The idea is to check that everything works as expected while in the workflow.
        """
        # defining aggregate, reduce and mask functions
        def agg_fn(x, y):
            return x + y

        def reduce_fn(x):
            return torch.mean(x, dim=0)

        def _vanilla_norm_sparsifier(data, sparsity_level):
            r"""Similar to data norm spasifier but block_shape = (1,1).
            Simply, flatten the data, sort it and mask out the values less than threshold
            """
            data_norm = torch.abs(data).flatten()
            _, sorted_idx = torch.sort(data_norm)
            threshold_idx = round(sparsity_level * len(sorted_idx))
            sorted_idx = sorted_idx[:threshold_idx]

            mask = torch.ones_like(data_norm)
            mask.scatter_(dim=0, index=sorted_idx, value=0)
            mask = mask.reshape(data.shape)

            return mask

        # Creating default function and sparse configs
        # default sparse_config
        sparse_config = {
            'sparsity_level': 0.5
        }

        defaults = {
            'aggregate_fn': agg_fn,
            'reduce_fn': reduce_fn
        }

        # simulate the workflow
        # STEP 1: make data and activation sparsifier object
        model = Model()  # create model
        activation_sparsifier = ActivationSparsifier(model, **defaults, **sparse_config)

        # Test Constructor
        self._check_constructor(activation_sparsifier, model, defaults, sparse_config)

        # STEP 2: Register some layers
        register_layer1_args = {
            'layer': model.conv1,
            'mask_fn': _vanilla_norm_sparsifier
        }
        sparse_config_layer1 = {'sparsity_level': 0.3}

        register_layer2_args = {
            'layer': model.linear1,
            'features': [0, 10, 234],
            'feature_dim': 1,
            'mask_fn': _vanilla_norm_sparsifier
        }
        sparse_config_layer2 = {'sparsity_level': 0.1}
        layer_args_list = [(register_layer1_args, sparse_config_layer1), (register_layer2_args, sparse_config_layer2)]

        # Registering..
        for layer_args in layer_args_list:
            layer_arg, sparse_config_layer = layer_args
            activation_sparsifier.register_layer(**layer_arg, **sparse_config_layer)

        # check if things are registered correctly
        self._check_register_layer(activation_sparsifier, defaults, sparse_config, layer_args_list)

        # check state_dict after registering and before model forward
        self.check_state_dict(activation_sparsifier)

        # check if forward pre hooks actually work
        # some dummy data
        data_list = []
        num_data_points = 5
        for _ in range(0, num_data_points):
            rand_data = torch.randn(16, 1, 28, 28)
            model(rand_data)
            data_list.append(rand_data)

<<<<<<< HEAD
        data_agg_actual = self.check_pre_forward_hook(activation_sparsifier, data_list)
        # check state_dict() before step()
        self.check_state_dict(activation_sparsifier)
=======
        data_agg_actual = self._check_pre_forward_hook(activation_sparsifier, data_list)
>>>>>>> 35c16c07

        # STEP 3: sparsifier step
        activation_sparsifier.step()

        # check state_dict() after step() and before squash_mask()
        self.check_state_dict(activation_sparsifier)

        # self.check_step()
        self._check_step(activation_sparsifier, data_agg_actual)

        # STEP 4: squash mask
        activation_sparsifier.squash_mask()

<<<<<<< HEAD
        self.check_squash_mask(activation_sparsifier, data_list[0])

        # check state_dict() after squash_mask()
        self.check_state_dict(activation_sparsifier)
=======
        self._check_squash_mask(activation_sparsifier, data_list[0])
>>>>>>> 35c16c07
<|MERGE_RESOLUTION|>--- conflicted
+++ resolved
@@ -39,104 +39,10 @@
         return out
 
 
-<<<<<<< HEAD
-class _ActivationSparsifierUtils:
-    """
-    Contains utility functions to build and test an activation sparsifier
-    """
-    @staticmethod
-    def _get_defaults():
-        """Returns the default config and sparse config dicts
-        that will be passed while creating the sparsifier object
-        """
-        sparse_config = {
-            'sparsity_level': 0.5
-        }
-
-        def agg_fn(x, y):
-            return x + y
-
-        def reduce_fn(x):
-            return torch.mean(x, dim=0)
-
-        return {
-            'aggregate_fn': agg_fn,
-            'reduce_fn': reduce_fn
-        }, sparse_config
-
-    @staticmethod
-    def _get_register_layer_args(model):
-        r"""Builds configuration for the layers that is going to be attached to the sparsifier.
-
-        Returns:
-            a list of tuples
-                Each entry in the list corresponds to the layer arguments.
-                First entry in the tuple corresponds to all the arguments other than sparse_config
-                Second entry in the tuple corresponds to sparse_config
-        """
-        def _vanilla_norm_sparsifier(data, sparsity_level):
-            r"""Similar to data norm spasifier but block_shape = (1,1).
-            Simply, flatten the data, sort it and mask out the values less than threshold
-            """
-            data_norm = torch.abs(data).flatten()
-            _, sorted_idx = torch.sort(data_norm)
-            threshold_idx = round(sparsity_level * len(sorted_idx))
-            sorted_idx = sorted_idx[:threshold_idx]
-
-            mask = torch.ones_like(data_norm)
-            mask.scatter_(dim=0, index=sorted_idx, value=0)
-            mask = mask.reshape(data.shape)
-
-            return mask
-
-        register_layer1_args = {
-            'layer': model.conv1,
-            'mask_fn': _vanilla_norm_sparsifier
-        }
-        sparse_config_layer1 = {'sparsity_level': 0.3}
-
-        register_layer2_args = {
-            'layer': model.linear1,
-            'features': [0, 10, 234],
-            'feature_dim': 1,
-            'mask_fn': _vanilla_norm_sparsifier
-        }
-
-        sparse_config_layer2 = {'sparsity_level': 0.1}
-
-        register_layer3_args = {
-            'layer': model.identity1,
-            'mask_fn': _vanilla_norm_sparsifier
-        }
-
-        sparse_config_layer3 = {'sparsity_level': 0.3}
-
-        register_layer4_args = {
-            'layer': model.identity2,
-            'features': [0, 10, 105],
-            'feature_dim': 1,
-            'mask_fn': _vanilla_norm_sparsifier
-        }
-
-        sparse_config_layer4 = {'sparsity_level': 0.1}
-
-        layer_config_list = [(register_layer1_args, sparse_config_layer1), (register_layer2_args, sparse_config_layer2)]
-        layer_config_list += [(register_layer3_args, sparse_config_layer3), (register_layer4_args, sparse_config_layer4)]
-        return layer_config_list
-
-
-class _ActivationSparsiferTestCase(TestCase):
-    """Runner class for unit tests that comprises functions to test each functionality
-    """
-    def check_constructor(self, activation_sparsifier, model, defaults, sparse_config):
-        """Check if the model, defaults and sparse_config are loaded correctly in the activation
-        sparsifier
-=======
 class TestActivationSparsifier(TestCase):
     def _check_constructor(self, activation_sparsifier, model, defaults, sparse_config):
         """Helper function to check if the model, defaults and sparse_config are loaded correctly
         in the activation sparsifier
->>>>>>> 35c16c07
         """
         sparsifier_defaults = activation_sparsifier.defaults
         combined_defaults = {**defaults, 'sparse_config': sparse_config}
@@ -293,8 +199,7 @@
 
         activation_sparsifier.model(data)
 
-<<<<<<< HEAD
-    def check_state_dict(self, sparsifier1):
+    def _check_state_dict(self, sparsifier1):
         """Checks if loading and restoring of state_dict() works as expected.
         Basically, dumps the state of the sparsifier and loads it in the other sparsifier
         and checks if all the configuration are in line.
@@ -328,10 +233,6 @@
 
             assert config1 == config2
 
-
-class TestActivationSparsifier(_ActivationSparsiferTestCase):
-=======
->>>>>>> 35c16c07
     def test_activation_sparsifier(self):
         """Simulates the workflow of the activation sparsifier, starting from object creation
         till squash_mask().
@@ -403,7 +304,7 @@
         self._check_register_layer(activation_sparsifier, defaults, sparse_config, layer_args_list)
 
         # check state_dict after registering and before model forward
-        self.check_state_dict(activation_sparsifier)
+        self._check_state_dict(activation_sparsifier)
 
         # check if forward pre hooks actually work
         # some dummy data
@@ -414,19 +315,15 @@
             model(rand_data)
             data_list.append(rand_data)
 
-<<<<<<< HEAD
-        data_agg_actual = self.check_pre_forward_hook(activation_sparsifier, data_list)
+        data_agg_actual = self._check_pre_forward_hook(activation_sparsifier, data_list)
         # check state_dict() before step()
-        self.check_state_dict(activation_sparsifier)
-=======
-        data_agg_actual = self._check_pre_forward_hook(activation_sparsifier, data_list)
->>>>>>> 35c16c07
+        self._check_state_dict(activation_sparsifier)
 
         # STEP 3: sparsifier step
         activation_sparsifier.step()
 
         # check state_dict() after step() and before squash_mask()
-        self.check_state_dict(activation_sparsifier)
+        self._check_state_dict(activation_sparsifier)
 
         # self.check_step()
         self._check_step(activation_sparsifier, data_agg_actual)
@@ -434,11 +331,7 @@
         # STEP 4: squash mask
         activation_sparsifier.squash_mask()
 
-<<<<<<< HEAD
-        self.check_squash_mask(activation_sparsifier, data_list[0])
+        self._check_squash_mask(activation_sparsifier, data_list[0])
 
         # check state_dict() after squash_mask()
-        self.check_state_dict(activation_sparsifier)
-=======
-        self._check_squash_mask(activation_sparsifier, data_list[0])
->>>>>>> 35c16c07
+        self._check_state_dict(activation_sparsifier)