--- conflicted
+++ resolved
@@ -5,12 +5,6 @@
 import io
 import json
 import os
-<<<<<<< HEAD
-import tempfile
-import textwrap
-import typing
-=======
->>>>>>> 8d93f6b4
 import unittest
 
 import torch
@@ -27,11 +21,7 @@
 from torch.autograd.profiler_legacy import profile as _profile_legacy
 from torch.profiler import (
     kineto_available, profile, record_function, supported_activities,
-<<<<<<< HEAD
-    DeviceType, ProfilerAction, ProfilerActivity, ExecutionGraphObserver
-=======
     DeviceType, ProfilerAction, ProfilerActivity
->>>>>>> 8d93f6b4
 )
 from torch.testing._internal.common_device_type import skipCUDAVersionIn
 
@@ -100,52 +90,6 @@
             q = s.sum()
             q.backward()
 
-<<<<<<< HEAD
-class IcicleNode:
-    OP_TEMPLATE = "[ {}]"
-    PAD_LENGTH = len(OP_TEMPLATE.format(""))
-
-    @classmethod
-    def format(cls, profiler, indent: int = 0):
-        tree = profiler.kineto_results.experimental_event_tree()
-        lines = cls.cat([cls(i).materialize() for i in tree])
-        out = "\n".join([textwrap.indent(l.rstrip(), " " * indent) for l in lines])
-        return f"{out}\n{' ' * indent}"
-
-    @staticmethod
-    def cat(inputs: typing.List[typing.List[str]], join_str="") -> typing.List[str]:
-        assert inputs and all(i for i in inputs), "inputs cannot be empty"
-        depth = max(len(i) for i in inputs)
-        widths = [max(len(j) for j in i) for i in inputs]
-        inputs = [i + [""] * (depth - len(i)) for i in inputs]
-        inputs = [[j.ljust(w) for j in i] for i, w in zip(inputs, widths)]
-        return [join_str.join(i) for i in zip(*inputs)]
-
-    def __init__(self, event) -> None:
-        self.width = 0
-        self.children : typing.List[IcicleNode] = []
-        for child in event.children:
-            self.children.append(IcicleNode(child))
-            self.width += self.children[-1].width
-
-        self.name = f"{event.name()} "
-
-        # torch::autograd::Node relies on c10::demangle to generate names, and
-        # Windows demangles to include `struct` in the name.
-        if IS_WINDOWS:
-            self.name = self.name.replace('struct torch::autograd::AccumulateGrad', 'torch::autograd::AccumulateGrad')
-
-        self.width = max(self.width, len(self.name) + self.PAD_LENGTH)
-
-    def materialize(self) -> typing.List[str]:
-        name = self.OP_TEMPLATE.format(self.name.ljust(self.width - self.PAD_LENGTH, "-"))
-        out = [name]
-        if self.children:
-            out.extend(self.cat([child.materialize() for child in self.children]))
-        return out
-
-=======
->>>>>>> 8d93f6b4
 class TestRecordFunction(TestCase):
     def _record_function_with_param(self):
         u = torch.randn(3, 4, 5, requires_grad=True)
@@ -153,23 +97,12 @@
             with record_function("## TEST 1 ##", "1, 2, 3"):
                 rf_handle = _record_function_with_args_enter("## TEST 2 ##", 1, False, 2.5, [u, u], "hello", u)
                 _record_function_with_args_exit(rf_handle)
-<<<<<<< HEAD
-            with record_function("## TEST 3 ##"):
-                rf_handle = _record_function_with_args_enter("## TEST 4 ##")
-                _record_function_with_args_exit(rf_handle)
-=======
->>>>>>> 8d93f6b4
         return prof
 
     def test_record_function(self):
         prof_result = self._record_function_with_param()
         found_test_1 = False
         found_test_2 = False
-<<<<<<< HEAD
-        found_test_3 = False
-        found_test_4 = False
-=======
->>>>>>> 8d93f6b4
         for e in prof_result.function_events:
             if "## TEST 1 ##" == e.name:
                 found_test_1 = True
@@ -177,21 +110,8 @@
             elif "## TEST 2 ##" == e.name:
                 found_test_2 = True
                 self.assertTrue(e.input_shapes == [[], [], [], [], [], [3, 4, 5]])
-<<<<<<< HEAD
-            elif "## TEST 3 ##" == e.name:
-                found_test_3 = True
-                self.assertTrue(e.input_shapes == [])
-            elif "## TEST 4 ##" == e.name:
-                found_test_4 = True
-                self.assertTrue(e.input_shapes == [])
         self.assertTrue(found_test_1)
         self.assertTrue(found_test_2)
-        self.assertTrue(found_test_3)
-        self.assertTrue(found_test_4)
-=======
-        self.assertTrue(found_test_1)
-        self.assertTrue(found_test_2)
->>>>>>> 8d93f6b4
 
     def test_datapipe_with_record_function(self):
         with _profile(with_stack=True, use_kineto=kineto_available(), record_shapes=True) as prof:
@@ -269,161 +189,6 @@
         self.assertTrue(has_iter)
         self.assertTrue(has_child)
 
-<<<<<<< HEAD
-
-class TestExecutionGraph(TestCase):
-    def payload(self, use_cuda=False):
-        u = torch.randn(3, 4, 5, requires_grad=True)
-        with record_function("## TEST 1 ##", "1, 2, 3"):
-            rf_handle = _record_function_with_args_enter("## TEST 2 ##", 1, False, 2.5, [u, u], (u, u), "hello", u)
-            x = torch.randn(10, 10)
-            if use_cuda:
-                x = x.cuda()
-            y = torch.randn(10, 10)
-            if use_cuda:
-                y = y.cuda()
-            z = x + y + x * y + x * y
-            if use_cuda:
-                z = z.cpu()
-            _record_function_with_args_exit(rf_handle)
-
-    def get_execution_graph_root(self, output_file_name):
-        nodes = []
-        with open(output_file_name, 'r') as f:
-            eg_graph = json.load(f)
-            assert "nodes" in eg_graph
-            nodes = eg_graph["nodes"]
-        return nodes
-
-    @unittest.skipIf(not kineto_available(), "Kineto is required")
-    def test_execution_graph_with_kineto(self):
-        trace_called_num = 0
-
-        def trace_handler(p):
-            nonlocal trace_called_num
-            trace_called_num += 1
-
-        use_cuda = torch.profiler.ProfilerActivity.CUDA in supported_activities()
-        # Create a temp file to save execution graph data.
-        fp = tempfile.NamedTemporaryFile('w+t', suffix='.json', delete=False)
-        fp.close()
-        expected_loop_events = 0
-        eg = ExecutionGraphObserver()
-        eg.register_callback(fp.name)
-        with profile(
-            activities=supported_activities(),
-            schedule=torch.profiler.schedule(
-                skip_first=3,
-                wait=1,
-                warmup=1,
-                active=2),
-            on_trace_ready=trace_handler,
-        ) as p:
-            eg.start()
-            for idx in range(10):
-                expected_loop_events += 1
-                with record_function(f"## LOOP {idx} ##"):
-                    self.payload(use_cuda=use_cuda)
-                p.step()
-            eg.stop()
-
-        eg.unregister_callback()
-
-        assert trace_called_num == 2
-        assert fp.name == eg.get_output_file_path()
-        nodes = self.get_execution_graph_root(fp.name)
-        loop_count = 0
-        for n in nodes:
-            assert "name" in n
-            if "[pytorch|profiler|execution_graph|process]" in n["name"]:
-                found_root_node = True
-            if n["name"].startswith("## LOOP "):
-                loop_count += 1
-        assert found_root_node
-        assert loop_count == expected_loop_events
-
-    def test_execution_graph_alone(self):
-        use_cuda = torch.profiler.ProfilerActivity.CUDA in supported_activities()
-        # Create a temp file to save execution graph data.
-        fp = tempfile.NamedTemporaryFile('w+t', suffix='.json', delete=False)
-        fp.close()
-        expected_loop_events = 0
-
-        eg = ExecutionGraphObserver()
-        eg.register_callback(fp.name)
-        eg.start()
-        for idx in range(5):
-            expected_loop_events += 1
-            with record_function(f"## LOOP {idx} ##"):
-                self.payload(use_cuda=use_cuda)
-        eg.stop()
-        eg.unregister_callback()
-
-        assert fp.name == eg.get_output_file_path()
-        nodes = self.get_execution_graph_root(fp.name)
-        loop_count = 0
-        for n in nodes:
-            assert "name" in n
-            if "[pytorch|profiler|execution_graph|process]" in n["name"]:
-                found_root_node = True
-            if n["name"].startswith("## LOOP "):
-                loop_count += 1
-        assert found_root_node
-        assert loop_count == expected_loop_events
-
-    def test_execution_graph_start_stop(self):
-        use_cuda = torch.profiler.ProfilerActivity.CUDA in supported_activities()
-        # Create a temp file to save execution graph data.
-        fp = tempfile.NamedTemporaryFile('w+t', suffix='.json', delete=False)
-        fp.close()
-        expected_loop_events = 0
-        eg = ExecutionGraphObserver()
-        eg.register_callback(fp.name)
-        for idx in range(10):
-            if idx == 3:
-                eg.start()
-            elif idx == 5:
-                eg.stop()
-            elif idx == 8:
-                eg.start()
-            elif idx == 9:
-                eg.stop()
-                eg.unregister_callback()
-            if eg._execution_graph_running:
-                expected_loop_events += 1
-            with record_function(f"## LOOP {idx} ##"):
-                self.payload(use_cuda=use_cuda)
-
-        assert fp.name == eg.get_output_file_path()
-        nodes = self.get_execution_graph_root(fp.name)
-        loop_count = 0
-        for n in nodes:
-            assert "name" in n
-            if "[pytorch|profiler|execution_graph|process]" in n["name"]:
-                found_root_node = True
-            if n["name"].startswith("## LOOP "):
-                loop_count += 1
-        assert found_root_node
-        assert loop_count == expected_loop_events
-
-    def test_execution_graph_no_capture(self):
-        fp = tempfile.NamedTemporaryFile('w+t', suffix='.json', delete=False)
-        fp.close()
-        eg = ExecutionGraphObserver()
-        eg.register_callback(fp.name)
-        eg.unregister_callback()
-
-        assert fp.name == eg.get_output_file_path()
-        nodes = self.get_execution_graph_root(fp.name)
-        for n in nodes:
-            assert "name" in n
-            if "[pytorch|profiler|execution_graph|process]" in n["name"]:
-                found_root_node = True
-        assert found_root_node
-
-
-=======
->>>>>>> 8d93f6b4
 class TestProfiler(TestCase):
     def test_source(self):
         """Checks that source code attribution works for eager, TS and autograd mode
@@ -1131,82 +896,6 @@
         with profile():
             self.assertEqual(profiler_type(), ActiveProfilerType.KINETO)
 
-<<<<<<< HEAD
-    def test_profiler_experimental_tree(self):
-        t1, t2 = torch.ones(1, requires_grad=True), torch.ones(1, requires_grad=True)
-        with profile() as p:
-            z = torch.add(t1, t2)
-            y = torch.ones(1)
-            loss = (y - z) ** 2
-            loss.backward()
-
-        self.assertExpectedInline(
-            IcicleNode.format(p.profiler, 12),
-            """\
-            [ aten::add ][ aten::ones ----------------][ aten::sub ][ aten::pow --------------------][ aten::ones_like -------------------][ autograd::engine::evaluate_function: PowBackward0 ----------------------------------------------][ autograd::engine::evaluate_function: SubBackward0 ][ autograd::engine::evaluate_function: AddBackward0 ][ autograd::engine::evaluate_function: torch::autograd::AccumulateGrad ][ autograd::engine::evaluate_function: torch::autograd::AccumulateGrad ]
-                         [ aten::empty ][ aten::fill_ ]             [ aten::result_type ][ aten::to ][ aten::empty_like ---][ aten::fill_ ][ PowBackward0 -----------------------------------------------------------------------------------][ SubBackward0 ]                                     [ AddBackward0 ]                                     [ torch::autograd::AccumulateGrad -------]                              [ torch::autograd::AccumulateGrad ]
-                                                                                                     [ aten::empty_strided ]               [ aten::pow -----------------------------------][ aten::mul -------------------------][ aten::mul ][ aten::neg ]                                                                                             [ aten::new_empty_strided ][ aten::copy_ ]                              [ aten::detach ]
-                                                                                                                                           [ aten::result_type ][ aten::to ][ aten::copy_ ][ aten::mul -------------------------]                                                                                                                       [ aten::empty_strided ]                                                 [ detach ]
-                                                                                                                                                                                           [ aten::to --------------------------]
-                                                                                                                                                                                           [ aten::_to_copy --------------------]
-                                                                                                                                                                                           [ aten::empty_strided ][ aten::copy_ ]
-            """  # noqa: B950
-        )
-
-    def test_profiler_experimental_tree_with_record_function(self):
-        with profile() as p:
-            with torch.autograd.profiler.record_function("Top level Annotation"):
-                with torch.autograd.profiler.record_function("First Annotation"):
-                    x = torch.ones((1,), requires_grad=True)
-
-                # Check that we correctly handle the case when a user
-                # annotation does not call `__exit__`.
-                _ = torch.autograd.profiler.record_function("Second Annotation").__enter__()
-
-                y = x + 1
-                with torch.autograd.profiler.record_function("Third Annotation"):
-                    y.backward()
-
-        # NB: The `aten::zeros` before the record function annotations are due to
-        # `at::cpp_custom_type_hack`. When we switch to `torch::CustomClassHolder`
-        # they will disappear.
-        self.assertExpectedInline(
-            IcicleNode.format(p.profiler, 12),
-            """\
-            [ aten::zeros ---------------][ Top level Annotation ---------------------------------------------------------------------------------------------------------------------------------------------------------------------------------------------------------------------------------------------------------------------------------------------------------------------------------------------------------------------]
-            [ aten::empty ][ aten::zero_ ][ aten::empty ][ aten::zeros ---------------][ First Annotation -------------------------][ aten::zeros ---------------][ Second Annotation ------------------------------------------------------------------------------------------------------------------------------------------------------------------------------------------------------------------------------------------------]
-                                                         [ aten::empty ][ aten::zero_ ][ aten::empty ][ aten::ones ----------------][ aten::empty ][ aten::zero_ ][ aten::empty ][ aten::add -------------------------][ aten::zeros ---------------][ Third Annotation --------------------------------------------------------------------------------------------------------------------------------------------------------------]
-                                                                                                      [ aten::empty ][ aten::fill_ ]                                             [ aten::to --------------------------][ aten::empty ][ aten::zero_ ][ aten::empty ][ aten::ones_like -------------------][ autograd::engine::evaluate_function: AddBackward0 ][ autograd::engine::evaluate_function: torch::autograd::AccumulateGrad ]
-                                                                                                                                                                                 [ aten::_to_copy --------------------]                                             [ aten::empty_like ---][ aten::fill_ ][ AddBackward0 ]                                     [ torch::autograd::AccumulateGrad -------]
-                                                                                                                                                                                 [ aten::empty_strided ][ aten::copy_ ]                                             [ aten::empty_strided ]                                                                    [ aten::new_empty_strided ][ aten::copy_ ]
-                                                                                                                                                                                                                                                                                                                                                               [ aten::empty_strided ]
-            """  # noqa: B950
-        )
-
-    def test_profiler_experimental_tree_with_memory(self):
-        t1, t2 = torch.ones(1, requires_grad=True), torch.ones(1, requires_grad=True)
-        with profile(profile_memory=True) as p:
-            z = torch.add(t1, t2)
-            y = torch.ones(1)
-            loss = (y - z) ** 2
-            loss.backward()
-
-        self.assertExpectedInline(
-            IcicleNode.format(p.profiler, 12),
-            """\
-            [ aten::add ][ aten::ones ----------------][ aten::sub ][ aten::pow --------------------------------][ aten::ones_like -------------------][ autograd::engine::evaluate_function: PowBackward0 ----------------------------------------------------------------------------------------------------------------------------------------------][ autograd::engine::evaluate_function: SubBackward0 ][ autograd::engine::evaluate_function: AddBackward0 ][ autograd::engine::evaluate_function: torch::autograd::AccumulateGrad ][ autograd::engine::evaluate_function: torch::autograd::AccumulateGrad ][ [memory] ]
-            [ [memory] ] [ aten::empty ][ aten::fill_ ][ [memory] ] [ aten::result_type ][ aten::to ][ [memory] ][ aten::empty_like ---][ aten::fill_ ][ PowBackward0 -----------------------------------------------------------------------------------------------------------------------------------------------------------------------][ [memory] ][ SubBackward0 ][ [memory] ]                         [ AddBackward0 ]                                     [ torch::autograd::AccumulateGrad -------]                              [ torch::autograd::AccumulateGrad ]
-                         [ [memory] ]                                                                            [ aten::empty_strided ]               [ aten::pow -----------------------------------------------][ aten::mul -------------------------------------------------------------------------][ aten::mul ][ [memory] ][ [memory] ]            [ aten::neg ]                                                                                             [ aten::new_empty_strided ][ aten::copy_ ]                              [ aten::detach ]
-                                                                                                                 [ [memory] ]                          [ aten::result_type ][ aten::to ][ [memory] ][ aten::copy_ ][ [memory] ][ aten::mul -------------------------------------------------][ [memory] ][ [memory] ]                                     [ [memory] ]                                                                                              [ aten::empty_strided ]                                                 [ detach ]
-                                                                                                                                                                                                                               [ aten::to --------------------------][ [memory] ][ [memory] ]                                                                                                                                                                       [ [memory] ]
-                                                                                                                                                                                                                               [ aten::_to_copy --------------------]
-                                                                                                                                                                                                                               [ aten::empty_strided ][ aten::copy_ ]
-                                                                                                                                                                                                                               [ [memory] ]
-            """  # noqa: B950
-        )
-
-=======
->>>>>>> 8d93f6b4
 
 if __name__ == '__main__':
     run_tests()