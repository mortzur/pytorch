--- conflicted
+++ resolved
@@ -64,7 +64,6 @@
     ("aten::linalg_slogdet.out", datetime.date(2022, 8, 1)),
     ("aten::_linalg_solve", datetime.date(2022, 10, 1)),
     ("aten::_linalg_solve.solution", datetime.date(2022, 10, 1)),
-<<<<<<< HEAD
     ("aten::linalg_inv_ex", datetime.date(2022, 10, 1)),
     ("aten::linalg_inv_ex.inverse", datetime.date(2022, 10, 1)),
     ("aten::linalg_inv", datetime.date(2022, 10, 1)),
@@ -72,8 +71,6 @@
     ("aten::_linalg_inv_out_helper.functional", datetime.date(2022, 10, 1)),
     ("aten::_linalg_inv_out_helper.out", datetime.date(2022, 10, 1)),
     ("aten::_linalg_inv_out_helper_", datetime.date(2022, 10, 1)),
-=======
->>>>>>> 28776c45
     ("aten::solve", datetime.date(9999, 1, 1)),
     ("aten::solve.solution", datetime.date(9999, 1, 1)),
     ("aten::_solve_helper", datetime.date(9999, 1, 1)),
