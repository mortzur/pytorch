[[linter]]
code = 'FLAKE8'
include_patterns = ['**/*.py']
exclude_patterns = [
    '.git/**',
    'build_test_custom_build/**',
    'build/**',
    'caffe2/**',
    'docs/caffe2/**',
    'docs/cpp/src/**',
    'docs/src/**',
    'scripts/**',
    'test/generated_type_hints_smoketest.py',
    'third_party/**',
    'torch/include/**',
    'torch/lib/**',
    'venv/**',
    '**/*.pyi',
    'tools/test/test_selective_build.py',
]
command = [
    'python3',
    'tools/linter/adapters/flake8_linter.py',
    '--',
    '@{{PATHSFILE}}'
]
init_command = [
    'python3',
    'tools/linter/adapters/pip_init.py',
    '--dry-run={{DRYRUN}}',
    'flake8==3.8.2',
    'flake8-bugbear==20.1.4',
    'flake8-comprehensions==3.3.0',
    'flake8-executable==2.0.4',
    'flake8-pyi==20.5.0',
    'mccabe==0.6.1',
    'pycodestyle==2.6.0',
    'pyflakes==2.2.0',
]


[[linter]]
code = 'CLANGFORMAT'
include_patterns = [
    'aten/src/ATen/*.h',
    'aten/src/ATen/native/vulkan/**/*.h',
    'aten/src/ATen/native/vulkan/**/*.cpp',
    'c10/**/*.h',
    'c10/**/*.cpp',
    'torch/csrc/**/*.h',
    'torch/csrc/**/*.cpp',
    'test/cpp/**/*.h',
    'test/cpp/**/*.cpp',
]
exclude_patterns = [
    'aten/src/ATen/native/vulkan/api/vk_mem_alloc.h',
    'c10/util/strong_type.h',
    'torch/csrc/jit/serialization/mobile_bytecode_generated.h',
]
init_command = [
    'python3',
    'tools/linter/adapters/s3_init.py',
    '--config-json=tools/linter/adapters/s3_init_config.json',
    '--linter=clang-format',
    '--dry-run={{DRYRUN}}',
    '--output-dir=.lintbin',
    '--output-name=clang-format',
]
command = [
    'python3',
    'tools/linter/adapters/clangformat_linter.py',
    '--binary=.lintbin/clang-format',
    '--',
    '@{{PATHSFILE}}'
]
is_formatter = true

[[linter]]
code = 'MYPY'
include_patterns = [
    'torch/**/*.py',
    'torch/**/*.pyi',
    'caffe2/**/*.py',
    'caffe2/**/*.pyi',
    'test/test_bundled_images.py',
    'test/test_bundled_inputs.py',
    'test/test_complex.py',
    'test/test_datapipe.py',
    'test/test_futures.py',
    # 'test/test_numpy_interop.py',
    'test/test_torch.py',
    'test/test_type_hints.py',
    'test/test_type_info.py',
    'test/test_utils.py',
]
exclude_patterns = [
    'torch/include/**',
    'torch/csrc/**',
    'torch/distributed/elastic/agent/server/api.py',
    'torch/testing/_internal/**',
    'torch/distributed/fsdp/fully_sharded_data_parallel.py',
    # TODO(suo): these exclusions were added just to get lint clean on master.
    # Follow up to do more target suppressions and remove them.
    'torch/distributed/fsdp/flatten_params_wrapper.py',
    'torch/ao/quantization/fx/convert.py',
    'torch/ao/quantization/_dbr/function_fusion.py',
    'test/test_datapipe.py',
    'caffe2/contrib/fakelowp/test/test_batchmatmul_nnpi_fp16.py',
    'test/test_numpy_interop.py',
    'torch/torch_version.py',
]
command = [
    'python3',
    'tools/linter/adapters/mypy_linter.py',
    '--config=mypy.ini',
    '--',
    '@{{PATHSFILE}}'
]
init_command = [
    'python3',
    'tools/linter/adapters/pip_init.py',
    '--dry-run={{DRYRUN}}',
    'numpy==1.21.6',
    'expecttest==0.1.3',
    'mypy==0.950',
    'types-requests==2.27.25',
    'types-six==1.16.15',
    'types-PyYAML==6.0.7',
    'types-tabulate==0.8.8',
    'types-protobuf==3.19.18',
    'types-pkg-resources==0.1.3',
    'types-Jinja2==2.11.9',
    'junitparser==2.1.1',
    'rich==10.9.0',
    'pyyaml==6.0',
]

[[linter]]
code = 'MYPYSTRICT'
include_patterns = [
    '.github/**/*.py',
    'benchmarks/instruction_counts/**/*.py',
    'tools/**/*.py',
    'torch/utils/_pytree.py',
    'torch/utils/benchmark/utils/common.py',
    'torch/utils/benchmark/utils/timer.py',
    'torch/utils/benchmark/utils/valgrind_wrapper/**/*.py',
]
exclude_patterns = [
    # (linbinyu) copied from internal repo
    'tools/code_analyzer/gen_operators_yaml.py',
    'tools/gen_vulkan_spv.py',
    'tools/test/gen_operators_yaml_test.py',
    'tools/test/gen_oplist_test.py',
    'tools/test/test_selective_build.py',
]
command = [
    'python3',
    'tools/linter/adapters/mypy_linter.py',
    '--config=mypy-strict.ini',
    '--',
    '@{{PATHSFILE}}'
]

[[linter]]
code = 'CLANGTIDY'
include_patterns = [
    'torch/csrc/deploy/**/*.cpp',
    'torch/csrc/fx/**/*.cpp',
    'torch/csrc/generic/**/*.cpp',
    'torch/csrc/onnx/**/*.cpp',
    'torch/csrc/tensor/**/*.cpp',
    'torch/csrc/utils/**/*.cpp',
]
exclude_patterns = [
    # The negative filters below are to exclude files that include onnx_pb.h or
    # caffe2_pb.h, otherwise we'd have to build protos as part of this CI job.
    # FunctionsManual.cpp is excluded to keep this diff clean. It will be fixed
    # in a follow up PR.
    # /torch/csrc/generic/*.cpp is excluded because those files aren't actually built.
    # deploy/interpreter files are excluded due to using macros and other techniquies
    # that are not easily converted to accepted c++
    'torch/csrc/jit/passes/onnx/helper.cpp',
    'torch/csrc/jit/passes/onnx/shape_type_inference.cpp',
    'torch/csrc/jit/serialization/onnx.cpp',
    'torch/csrc/jit/serialization/export.cpp',
    'torch/csrc/jit/serialization/import.cpp',
    'torch/csrc/jit/serialization/import_legacy.cpp',
    'torch/csrc/onnx/init.cpp',
    'torch/csrc/cuda/nccl.*',
    'torch/csrc/cuda/python_nccl.cpp',
    'torch/csrc/autograd/FunctionsManual.cpp',
    'torch/csrc/generic/*.cpp',
    'torch/csrc/jit/codegen/cuda/runtime/*',
    'torch/csrc/deploy/interactive_embedded_interpreter.cpp',
    'torch/csrc/deploy/interpreter/**',
    'torch/csrc/deploy/test_deploy_python_ext.cpp',
    'torch/csrc/deploy/test_deploy_missing_interpreter.cpp',
    'torch/csrc/deploy/test_deploy_gpu.cpp',
    'torch/csrc/utils/disable_torch_function.cpp',
]
init_command = [
    'python3',
    'tools/linter/adapters/s3_init.py',
    '--config-json=tools/linter/adapters/s3_init_config.json',
    '--linter=clang-tidy',
    '--dry-run={{DRYRUN}}',
    '--output-dir=.lintbin',
    '--output-name=clang-tidy',
]
command = [
    'python3',
    'tools/linter/adapters/clangtidy_linter.py',
    '--binary=.lintbin/clang-tidy',
    '--build_dir=./build',
    '--',
    '@{{PATHSFILE}}'
]

[[linter]]
code = 'TYPEIGNORE'
include_patterns = ['**/*.py', '**/*.pyi']
exclude_patterns = ['test/test_jit.py']
command = [
    'python3',
    'tools/linter/adapters/grep_linter.py',
    '--pattern=# type:\s*ignore([^\[]|$)',
    '--linter-name=TYPEIGNORE',
    '--error-name=unqualified type: ignore',
    """--error-description=\
        This line has an unqualified `type: ignore`; \
        please convert it to `type: ignore[xxxx]`\
    """,
    '--',
    '@{{PATHSFILE}}'
]

[[linter]]
code = 'NOQA'
include_patterns = ['**/*.py', '**/*.pyi']
exclude_patterns = ['caffe2/**']
command = [
    'python3',
    'tools/linter/adapters/grep_linter.py',
    '--pattern=# noqa([^:]|$)',
    '--linter-name=NOQA',
    '--error-name=unqualified noqa',
    """--error-description=\
        This line has an unqualified `noqa`; \
        please convert it to `noqa: XXXX`\
    """,
    '--',
    '@{{PATHSFILE}}'
]

[[linter]]
code = 'CIRCLECI'
include_patterns=['.circleci/**']
command = [
    'python3',
    'tools/linter/adapters/circleci_linter.py',
    '--regen-script-working-dir=.circleci',
    '--config-yml=.circleci/config.yml',
    '--regen-script=generate_config_yml.py',
]

[[linter]]
code = 'NATIVEFUNCTIONS'
include_patterns=['aten/src/ATen/native/native_functions.yaml']
command = [
    'python3',
    'tools/linter/adapters/nativefunctions_linter.py',
    '--native-functions-yml=aten/src/ATen/native/native_functions.yaml',
]
init_command = [
    'python3',
    'tools/linter/adapters/pip_init.py',
    '--dry-run={{DRYRUN}}',
    'ruamel.yaml==0.17.4',
]
is_formatter = true

[[linter]]
code = 'NEWLINE'
include_patterns=['**']
exclude_patterns=[
    '**/contrib/**',
    'third_party/**',
    '**/*.expect',
    '**/*.ipynb',
    '**/*.ptl',
    'tools/clang_format_hash/**',
    'test/cpp/jit/upgrader_models/*.ptl',
    'test/cpp/jit/upgrader_models/*.ptl.ff',
]
command = [
    'python3',
    'tools/linter/adapters/newlines_linter.py',
    '--',
    '@{{PATHSFILE}}',
]
is_formatter = true

[[linter]]
code = 'SPACES'
include_patterns = ['**']
exclude_patterns = [
    '**/contrib/**',
    '**/*.diff',
    'third_party/**',
    'test/cpp/jit/upgrader_models/*.ptl',
    'test/cpp/jit/upgrader_models/*.ptl.ff',
]
command = [
    'python3',
    'tools/linter/adapters/grep_linter.py',
    '--pattern=[[:blank:]]$',
    '--linter-name=SPACES',
    '--error-name=trailing spaces',
    '--replace-pattern=s/[[:blank:]]+$//',
    """--error-description=\
        This line has trailing spaces; please remove them.\
    """,
    '--',
    '@{{PATHSFILE}}'
]

[[linter]]
code = 'TABS'
include_patterns = ['**']
exclude_patterns = [
    '**/*.svg',
    '**/*Makefile',
    '**/contrib/**',
    'third_party/**',
    '**/.gitattributes',
    '**/.gitmodules',
    'test/cpp/jit/upgrader_models/*.ptl',
    'test/cpp/jit/upgrader_models/*.ptl.ff',
    '.lintrunner.toml',
]
command = [
    'python3',
    'tools/linter/adapters/grep_linter.py',
    # @lint-ignore TXT2
    '--pattern=	',
    '--linter-name=TABS',
    '--error-name=saw some tabs',
    '--replace-pattern=s/\t/    /',
    """--error-description=\
        This line has tabs; please replace them with spaces.\
    """,
    '--',
    '@{{PATHSFILE}}'
]

[[linter]]
code = 'INCLUDE'
include_patterns = [
    'c10/**',
    'aten/**',
    'torch/csrc/**',
]
exclude_patterns = [
    'aten/src/ATen/native/quantized/cpu/qnnpack/**',
    'torch/csrc/jit/serialization/mobile_bytecode_generated.h',
]
command = [
    'python3',
    'tools/linter/adapters/grep_linter.py',
    '--pattern=#include "',
    '--linter-name=INCLUDE',
    '--error-name=quoted include',
    '--replace-pattern=s/#include "(.*)"$/#include <\1>/',
    """--error-description=\
        This #include uses quotes; please convert it to #include <xxxx>\
    """,
    '--',
    '@{{PATHSFILE}}'
]

[[linter]]
code = 'PYPIDEP'
include_patterns = ['.github/**']
exclude_patterns = [
    '**/*.rst',
    '**/*.py',
    '**/*.md',
    '**/*.diff',
]
command = [
    'python3',
    'tools/linter/adapters/grep_linter.py',
    """--pattern=\
    (pip|pip3|python -m pip|python3 -m pip|python3 -mpip|python -mpip) \
    install ([a-zA-Z0-9][A-Za-z0-9\\._\\-]+)([^/=<>~!]+)[A-Za-z0-9\\._\\-\\*\\+\\!]*$\
    """,
    '--linter-name=PYPIDEP',
    '--error-name=unpinned PyPI install',
    """--error-description=\
        This line has unpinned PyPi installs; \
        please pin them to a specific version: e.g. 'thepackage==1.2'\
    """,
    '--',
    '@{{PATHSFILE}}'
]

[[linter]]
code = 'EXEC'
include_patterns = ['**']
exclude_patterns = [
    'third_party/**',
    'torch/bin/**',
    '**/*.so',
    '**/*.py',
    '**/*.sh',
    '**/*.bash',
    '**/git-pre-commit',
    '**/git-clang-format',
    '**/gradlew',
]
command = [
    'python3',
    'tools/linter/adapters/exec_linter.py',
    '--',
    '@{{PATHSFILE}}',
]

[[linter]]
code = 'CUBINCLUDE'
include_patterns = ['aten/**']
exclude_patterns = [
    'aten/src/ATen/cuda/cub*.cuh',
]
command = [
    'python3',
    'tools/linter/adapters/grep_linter.py',
    '--pattern=#include <cub/',
    '--linter-name=CUBINCLUDE',
    '--error-name=direct cub include',
    """--error-description=\
        This line has a direct cub include; please include \
        ATen/cuda/cub.cuh instead and wrap your cub calls in \
        at::native namespace if necessary.
    """,
    '--',
    '@{{PATHSFILE}}'
]

[[linter]]
code = 'RAWCUDA'
include_patterns = [
    'aten/**',
    'c10/**',
]
exclude_patterns = [
    'aten/src/ATen/test/**',
    'c10/cuda/CUDAFunctions.h',
]
command = [
    'python3',
    'tools/linter/adapters/grep_linter.py',
    '--pattern=cudaStreamSynchronize',
    '--linter-name=RAWCUDA',
    '--error-name=raw CUDA API usage',
    """--error-description=\
        This line calls raw CUDA APIs directly; please use at::cuda wrappers instead.
    """,
    '--',
    '@{{PATHSFILE}}'
]

[[linter]]
code = 'CMAKE'
include_patterns = [
    "**/*.cmake",
    "**/*.cmake.in",
    "**/CMakeLists.txt",
]
exclude_patterns = [
    'cmake/Modules/**',
    'cmake/Modules_CUDA_fix/**',
    'cmake/Caffe2Config.cmake.in',
    'aten/src/ATen/ATenConfig.cmake.in',
    'cmake/Caffe2ConfigVersion.cmake.in',
    'cmake/TorchConfig.cmake.in',
    'cmake/TorchConfigVersion.cmake.in',
    'cmake/cmake_uninstall.cmake.i',
]
command = [
    'python3',
    'tools/linter/adapters/cmake_linter.py',
    '--config=.cmakelintrc',
    '--',
    '@{{PATHSFILE}}',
]
init_command = [
    'python3',
    'tools/linter/adapters/pip_init.py',
    '--dry-run={{DRYRUN}}',
    'cmakelint==1.4.1',
]

[[linter]]
code = 'SHELLCHECK'
include_patterns = [
    '.jenkins/pytorch/**/*.sh'
]
command = [
    'python3',
    'tools/linter/adapters/shellcheck_linter.py',
    '--',
    '@{{PATHSFILE}}',
]
init_command = [
    'python3',
    'tools/linter/adapters/pip_init.py',
    '--dry-run={{DRYRUN}}',
    'shellcheck-py==0.7.2.1',
]

[[linter]]
code = 'ACTIONLINT'
include_patterns = [
    '.github/workflows/*.yml',
    '.github/workflows/*.yaml',
    # actionlint does not support composite actions yet
    # '.github/actions/**/*.yml',
    # '.github/actions/**/*.yaml',
]
command = [
    'python3',
    'tools/linter/adapters/actionlint_linter.py',
    '--binary=.lintbin/actionlint',
    '--',
    '@{{PATHSFILE}}',
]
init_command = [
    'python3',
    'tools/linter/adapters/s3_init.py',
    '--config-json=tools/linter/adapters/s3_init_config.json',
    '--linter=actionlint',
    '--dry-run={{DRYRUN}}',
    '--output-dir=.lintbin',
    '--output-name=actionlint',
]

[[linter]]
code = 'TESTOWNERS'
include_patterns = [
    'test/**/test_*.py',
    'test/**/*_test.py',
]
exclude_patterns = [
    'test/run_test.py',
]
command = [
    'python3',
    'tools/linter/adapters/testowners_linter.py',
    '--',
    '@{{PATHSFILE}}',
]

[[linter]]
code = 'BLACK'
include_patterns = [
    'torchgen/**/*.py',
    'tools/**/*.py',
    'torch/package/**/*.py',
    'torch/onnx/**/*.py',
    'torch/_refs/**/*.py',
    'torch/_prims/**/*.py',
    'torch/_meta_registrations.py',
    'torch/_decomp/**/*.py',
    'test/onnx/**/*.py',
]
exclude_patterns = [
    'tools/gen_vulkan_spv.py',
]
command = [
    'python3',
    'tools/linter/adapters/black_linter.py',
    '--',
    '@{{PATHSFILE}}'
]
init_command = [
    'python3',
    'tools/linter/adapters/pip_init.py',
    '--dry-run={{DRYRUN}}',
    '--no-binary',
    'black==22.3.0',
]
is_formatter = true

[[linter]]
code = 'CALL_ONCE'
include_patterns = [
    'c10/**',
    'aten/**',
    'torch/csrc/**',
]
exclude_patterns = [
    'c10/util/CallOnce.h',
]
command = [
    'python3',
    'tools/linter/adapters/grep_linter.py',
    '--pattern=std::call_once',
    '--linter-name=CALL_ONCE',
    '--error-name=invalid call_once',
    '--replace-pattern=s/std::call_once/c10::call_once/',
    """--error-description=\
        Use of std::call_once is forbidden and should be replaced with c10::call_once\
    """,
    '--',
    '@{{PATHSFILE}}'
]

[[linter]]
code = 'ONCE_FLAG'
include_patterns = [
    'c10/**',
    'aten/**',
    'torch/csrc/**',
]
command = [
    'python3',
    'tools/linter/adapters/grep_linter.py',
    '--pattern=std::once_flag',
    '--linter-name=ONCE_FLAG',
    '--error-name=invalid once_flag',
    '--replace-pattern=s/std::once_flag/c10::once_flag/',
    """--error-description=\
        Use of std::once_flag is forbidden and should be replaced with c10::once_flag\
    """,
    '--',
    '@{{PATHSFILE}}'
]

[[linter]]
code = 'WORKFLOWSYNC'
include_patterns = [
    '.github/workflows/pull.yml',
    '.github/workflows/trunk.yml',
    '.github/workflows/periodic.yml',
]
command = [
    'python3',
    'tools/linter/adapters/workflow_consistency_linter.py',
    '--',
    '@{{PATHSFILE}}'
]
init_command = [
    'python3',
    'tools/linter/adapters/pip_init.py',
    '--dry-run={{DRYRUN}}',
    'PyYAML==6.0',
]

# This also provides the same functionality as BLACK formatter. Just to be
# on the safe side, we will run both BLACK and UFMT for a while to make sure
# that nothing breaks before removing the former
[[linter]]
code = 'UFMT'
# This is a big bang change to reformat every python files in the repo,
# so it's arguably safer to gradually reformat them in subsequent PR.
# After that, we can use **/*.py to apply the formatter to all entries
# currently enforced by BLACK linter
include_patterns = [
<<<<<<< HEAD
    'test/onnx/**/*.py',
    'tools/linter/**/*.py',
=======
    'tools/**/*.py',
>>>>>>> 31142f57
]
command = [
    'python3',
    'tools/linter/adapters/ufmt_linter.py',
    '--',
    '@{{PATHSFILE}}'
]
exclude_patterns = [
    'tools/gen_vulkan_spv.py',
]
init_command = [
    'python3',
    'tools/linter/adapters/pip_init.py',
    '--dry-run={{DRYRUN}}',
    'black==22.3.0',
    'ufmt==1.3.3',
    'usort==1.0.2',
]
is_formatter = true<|MERGE_RESOLUTION|>--- conflicted
+++ resolved
@@ -667,12 +667,8 @@
 # After that, we can use **/*.py to apply the formatter to all entries
 # currently enforced by BLACK linter
 include_patterns = [
-<<<<<<< HEAD
     'test/onnx/**/*.py',
-    'tools/linter/**/*.py',
-=======
     'tools/**/*.py',
->>>>>>> 31142f57
 ]
 command = [
     'python3',
